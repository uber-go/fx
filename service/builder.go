// Copyright (c) 2017 Uber Technologies, Inc.
//
// Permission is hereby granted, free of charge, to any person obtaining a copy
// of this software and associated documentation files (the "Software"), to deal
// in the Software without restriction, including without limitation the rights
// to use, copy, modify, merge, publish, distribute, sublicense, and/or sell
// copies of the Software, and to permit persons to whom the Software is
// furnished to do so, subject to the following conditions:
//
// The above copyright notice and this permission notice shall be included in
// all copies or substantial portions of the Software.
//
// THE SOFTWARE IS PROVIDED "AS IS", WITHOUT WARRANTY OF ANY KIND, EXPRESS OR
// IMPLIED, INCLUDING BUT NOT LIMITED TO THE WARRANTIES OF MERCHANTABILITY,
// FITNESS FOR A PARTICULAR PURPOSE AND NONINFRINGEMENT. IN NO EVENT SHALL THE
// AUTHORS OR COPYRIGHT HOLDERS BE LIABLE FOR ANY CLAIM, DAMAGES OR OTHER
// LIABILITY, WHETHER IN AN ACTION OF CONTRACT, TORT OR OTHERWISE, ARISING FROM,
// OUT OF OR IN CONNECTION WITH THE SOFTWARE OR THE USE OR OTHER DEALINGS IN
// THE SOFTWARE.

package service

import "github.com/pkg/errors"

<<<<<<< HEAD
type moduleCreateFuncOptionsPair struct {
	moduleCreatefunc ModuleCreateFunc
	options          []ModuleOption
=======
// WithModules is a helper to create a service without any options
func WithModules(modules ...ModuleCreateFunc) *Builder {
	b := &Builder{}
	return b.WithModules(modules...)
>>>>>>> 6d9e5863
}

// A Builder is a helper to create a service
type Builder struct {
	options []Option
	modules []*moduleCreateFuncOptionsPair
}

<<<<<<< HEAD
// NewBuilder returns a new Builder for instantiating services
func NewBuilder(options ...Option) *Builder {
	b := &Builder{}
	return b.WithOptions(options...)
}

// WithModule adds the given module to the service
func (b *Builder) WithModule(module ModuleCreateFunc, options ...ModuleOption) *Builder {
	b.modules = append(b.modules, &moduleCreateFuncOptionsPair{module, options})
	return b
}

// WithModule is a helper to create a service without any options
func WithModule(module ModuleCreateFunc, options ...ModuleOption) *Builder {
	b := NewBuilder()
	return b.WithModule(module, options...)
}

=======
// WithModules adds the given modules to the service
func (b *Builder) WithModules(modules ...ModuleCreateFunc) *Builder {
	b.modules = append(b.modules, modules...)

	return b
}

>>>>>>> 6d9e5863
// WithOptions adds service Options to the builder
func (b *Builder) WithOptions(options ...Option) *Builder {
	b.options = append(b.options, options...)
	return b
}

// Build returns the service, or any errors encountered during build phase.
func (b *Builder) Build() (Manager, error) {
	svc, err := newManager(b.modules, b.options...)
	if err != nil {
<<<<<<< HEAD
		return nil, errors.Wrap(err, "service instantiation failed due to options")
	}
	for _, module := range b.modules {
		if err := svc.AddModule(module.moduleCreateFunc, module.options...); err != nil {
			return nil, errors.Wrap(err, "service modules failed to initialize")
		}
=======
		return nil, errors.Wrap(err, "service instantiation failed")
>>>>>>> 6d9e5863
	}
	return svc, nil
}<|MERGE_RESOLUTION|>--- conflicted
+++ resolved
@@ -22,16 +22,9 @@
 
 import "github.com/pkg/errors"
 
-<<<<<<< HEAD
 type moduleCreateFuncOptionsPair struct {
 	moduleCreatefunc ModuleCreateFunc
 	options          []ModuleOption
-=======
-// WithModules is a helper to create a service without any options
-func WithModules(modules ...ModuleCreateFunc) *Builder {
-	b := &Builder{}
-	return b.WithModules(modules...)
->>>>>>> 6d9e5863
 }
 
 // A Builder is a helper to create a service
@@ -40,7 +33,6 @@
 	modules []*moduleCreateFuncOptionsPair
 }
 
-<<<<<<< HEAD
 // NewBuilder returns a new Builder for instantiating services
 func NewBuilder(options ...Option) *Builder {
 	b := &Builder{}
@@ -53,21 +45,6 @@
 	return b
 }
 
-// WithModule is a helper to create a service without any options
-func WithModule(module ModuleCreateFunc, options ...ModuleOption) *Builder {
-	b := NewBuilder()
-	return b.WithModule(module, options...)
-}
-
-=======
-// WithModules adds the given modules to the service
-func (b *Builder) WithModules(modules ...ModuleCreateFunc) *Builder {
-	b.modules = append(b.modules, modules...)
-
-	return b
-}
-
->>>>>>> 6d9e5863
 // WithOptions adds service Options to the builder
 func (b *Builder) WithOptions(options ...Option) *Builder {
 	b.options = append(b.options, options...)
@@ -78,16 +55,12 @@
 func (b *Builder) Build() (Manager, error) {
 	svc, err := newManager(b.modules, b.options...)
 	if err != nil {
-<<<<<<< HEAD
-		return nil, errors.Wrap(err, "service instantiation failed due to options")
+		return nil, errors.Wrap(err, "service instantiation failed")
 	}
 	for _, module := range b.modules {
-		if err := svc.AddModule(module.moduleCreateFunc, module.options...); err != nil {
+		if err := svc.addModule(module.moduleCreateFunc, module.options...); err != nil {
 			return nil, errors.Wrap(err, "service modules failed to initialize")
 		}
-=======
-		return nil, errors.Wrap(err, "service instantiation failed")
->>>>>>> 6d9e5863
 	}
 	return svc, nil
 }