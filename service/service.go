--- conflicted
+++ resolved
@@ -48,11 +48,6 @@
 type Manager interface {
 	Host
 
-<<<<<<< HEAD
-	AddModule(module ModuleCreateFunc, options ...ModuleOption) error
-
-=======
->>>>>>> 6d9e5863
 	// Start service is used for blocking the call on service start. Start will block the
 	// call and yield the control to the service lifecyce manager. No code will be executed
 	//after call to Start() the service.
