--- conflicted
+++ resolved
@@ -46,11 +46,6 @@
 		wantFields  map[string]interface{}
 	}{
 		{
-<<<<<<< HEAD
-			name:        "LifecycleHookStart",
-			give:        &LifecycleHookStart{CallerName: "bytes.NewBuffer"},
-			wantMessage: "started",
-=======
 			name: "LifecycleHookExecuting",
 			give: &LifecycleHookExecuting{
 				Method:       "OnStop",
@@ -58,7 +53,6 @@
 				CallerName:   "bytes.NewBuffer",
 			},
 			wantMessage: "hook executing",
->>>>>>> fb391bbc
 			wantFields: map[string]interface{}{
 				"caller": "bytes.NewBuffer",
 				"callee": "hook.onStop1",
@@ -66,11 +60,7 @@
 			},
 		},
 		{
-<<<<<<< HEAD
-			name:        "LifecycleHookStop",
-			give:        &LifecycleHookStop{CallerName: "bytes.NewBuffer"},
-			wantMessage: "stopped",
-=======
+
 			name: "LifecycleHookExecutedError",
 			give: &LifecycleHookExecuted{
 				Method:       "OnStart",
@@ -79,7 +69,6 @@
 				Err:          fmt.Errorf("some error"),
 			},
 			wantMessage: "hook execute failed",
->>>>>>> fb391bbc
 			wantFields: map[string]interface{}{
 				"caller": "bytes.NewBuffer",
 				"callee": "hook.onStart1",
