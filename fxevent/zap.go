// Copyright (c) 2021 Uber Technologies, Inc.
//
// Permission is hereby granted, free of charge, to any person obtaining a copy
// of this software and associated documentation files (the "Software"), to deal
// in the Software without restriction, including without limitation the rights
// to use, copy, modify, merge, publish, distribute, sublicense, and/or sell
// copies of the Software, and to permit persons to whom the Software is
// furnished to do so, subject to the following conditions:
//
// The above copyright notice and this permission notice shall be included in
// all copies or substantial portions of the Software.
//
// THE SOFTWARE IS PROVIDED "AS IS", WITHOUT WARRANTY OF ANY KIND, EXPRESS OR
// IMPLIED, INCLUDING BUT NOT LIMITED TO THE WARRANTIES OF MERCHANTABILITY,
// FITNESS FOR A PARTICULAR PURPOSE AND NONINFRINGEMENT. IN NO EVENT SHALL THE
// AUTHORS OR COPYRIGHT HOLDERS BE LIABLE FOR ANY CLAIM, DAMAGES OR OTHER
// LIABILITY, WHETHER IN AN ACTION OF CONTRACT, TORT OR OTHERWISE, ARISING FROM,
// OUT OF OR IN CONNECTION WITH THE SOFTWARE OR THE USE OR OTHER DEALINGS IN
// THE SOFTWARE.

package fxevent

import (
	"strings"

	"go.uber.org/fx/internal/fxreflect"
	"go.uber.org/zap"
)

// ZapLogger is an Fx event logger that logs events to Zap.
type ZapLogger struct {
	Logger *zap.Logger
}

var _ Logger = (*ZapLogger)(nil)

// LogEvent logs the given event to the provided Zap logger.
func (l *ZapLogger) LogEvent(event Event) {
	switch e := event.(type) {
<<<<<<< HEAD
	case *LifecycleHookStart:
		l.Logger.Info("started", zap.String("caller", e.CallerName))
	case *LifecycleHookStop:
		l.Logger.Info("stopped", zap.String("caller", e.CallerName))
	case *Supplied:
		l.Logger.Info("supplied", zap.String("type", e.TypeName))
=======
	case *LifecycleHookExecuting:
		l.Logger.Info("hook executing",
			zap.String("method", e.Method),
			zap.String("callee", e.FunctionName),
			zap.String("caller", e.CallerName),
		)
	case *LifecycleHookExecuted:
		if e.Err != nil {
			l.Logger.Info("hook execute failed",
				zap.String("method", e.Method),
				zap.String("callee", e.FunctionName),
				zap.String("caller", e.CallerName),
				zap.Error(e.Err),
			)
		} else {
			l.Logger.Info("hook executed",
				zap.String("method", e.Method),
				zap.String("callee", e.FunctionName),
				zap.String("caller", e.CallerName),
				zap.String("runtime", e.Runtime.String()),
			)
		}
	case *ProvideError:
		l.Logger.Error("error encountered while applying options",
			zap.Error(e.Err))
	case *Supply:
		l.Logger.Info("supplying", zap.String("type", e.TypeName))
>>>>>>> fb391bbc
	case *Provide:
		for _, rtype := range e.OutputTypeNames {
			l.Logger.Info("provided",
				zap.String("constructor", fxreflect.FuncName(e.Constructor)),
				zap.String("type", rtype),
			)
		}
		if e.Err != nil {
			l.Logger.Error("error encountered while applying options",
				zap.Error(e.Err))
		}
	case *Invoke:
		if e.Err != nil {
			l.Logger.Error("invoke failed",
				zap.Error(e.Err),
				zap.String("stack", e.Stacktrace),
				zap.String("function", fxreflect.FuncName(e.Function)))
		} else {
			l.Logger.Info("invoked",
				zap.String("function", fxreflect.FuncName(e.Function)))
		}
	case *Stop:
		if e.Err != nil {
			l.Logger.Error("stop failed", zap.Error(e.Err))
		} else {
			l.Logger.Info("received signal",
				zap.String("signal", strings.ToUpper(e.Signal.String())))
		}
	case *Rollback:
		if e.Err != nil {
			l.Logger.Error("rollback failed", zap.Error(e.Err))
		} else {
			l.Logger.Error("start failed, rolling back", zap.Error(e.StartErr))
		}
	case *Started:
		if e.Err != nil {
			l.Logger.Error("start failed", zap.Error(e.Err))
		} else {
			l.Logger.Info("started")
		}
	case *CustomLogger:
		if e.Err != nil {
			l.Logger.Error("custom logger installation failed", zap.Error(e.Err))
		} else {
			l.Logger.Info("installed custom fxevent.Logger",
				zap.String("function", fxreflect.FuncName(e.Function)))
		}
	}
}<|MERGE_RESOLUTION|>--- conflicted
+++ resolved
@@ -37,14 +37,6 @@
 // LogEvent logs the given event to the provided Zap logger.
 func (l *ZapLogger) LogEvent(event Event) {
 	switch e := event.(type) {
-<<<<<<< HEAD
-	case *LifecycleHookStart:
-		l.Logger.Info("started", zap.String("caller", e.CallerName))
-	case *LifecycleHookStop:
-		l.Logger.Info("stopped", zap.String("caller", e.CallerName))
-	case *Supplied:
-		l.Logger.Info("supplied", zap.String("type", e.TypeName))
-=======
 	case *LifecycleHookExecuting:
 		l.Logger.Info("hook executing",
 			zap.String("method", e.Method),
@@ -67,12 +59,8 @@
 				zap.String("runtime", e.Runtime.String()),
 			)
 		}
-	case *ProvideError:
-		l.Logger.Error("error encountered while applying options",
-			zap.Error(e.Err))
-	case *Supply:
-		l.Logger.Info("supplying", zap.String("type", e.TypeName))
->>>>>>> fb391bbc
+	case *Supplied:
+		l.Logger.Info("supplied", zap.String("type", e.TypeName))
 	case *Provide:
 		for _, rtype := range e.OutputTypeNames {
 			l.Logger.Info("provided",
