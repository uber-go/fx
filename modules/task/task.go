// Copyright (c) 2017 Uber Technologies, Inc.
//
// Permission is hereby granted, free of charge, to any person obtaining a copy
// of this software and associated documentation files (the "Software"), to deal
// in the Software without restriction, including without limitation the rights
// to use, copy, modify, merge, publish, distribute, sublicense, and/or sell
// copies of the Software, and to permit persons to whom the Software is
// furnished to do so, subject to the following conditions:
//
// The above copyright notice and this permission notice shall be included in
// all copies or substantial portions of the Software.
//
// THE SOFTWARE IS PROVIDED "AS IS", WITHOUT WARRANTY OF ANY KIND, EXPRESS OR
// IMPLIED, INCLUDING BUT NOT LIMITED TO THE WARRANTIES OF MERCHANTABILITY,
// FITNESS FOR A PARTICULAR PURPOSE AND NONINFRINGEMENT. IN NO EVENT SHALL THE
// AUTHORS OR COPYRIGHT HOLDERS BE LIABLE FOR ANY CLAIM, DAMAGES OR OTHER
// LIABILITY, WHETHER IN AN ACTION OF CONTRACT, TORT OR OTHERWISE, ARISING FROM,
// OUT OF OR IN CONNECTION WITH THE SOFTWARE OR THE USE OR OTHER DEALINGS IN
// THE SOFTWARE.

package task

import (
	"sync"

<<<<<<< HEAD
	"go.uber.org/fx/modules/task/internal/stats"
=======
	"github.com/uber-go/tally"

	"go.uber.org/fx/modules"
>>>>>>> ce8ec80a
	"go.uber.org/fx/service"
)

var (
	_globalBackendMu          sync.RWMutex
	_globalBackend            Backend = &NopBackend{}
	_globalBackendStatsClient         = newStatsClient(tally.NoopScope)
	_asyncMod                 service.Module
	_asyncModErr              error
	_once                     sync.Once
)

// GlobalBackend returns global instance of the backend
// TODO (madhu): Make work with multiple backends
func GlobalBackend() Backend {
	_globalBackendMu.RLock()
	defer _globalBackendMu.RUnlock()
	return _globalBackend
}

func globalBackendStatsClient() *statsClient {
	_globalBackendMu.RLock()
	defer _globalBackendMu.RUnlock()
	return _globalBackendStatsClient
}

// NewModule creates an async task queue module
func NewModule(createFunc BackendCreateFunc) service.ModuleCreateFunc {
	return func(mi service.ModuleInfo) (service.Module, error) {
		return newAsyncModuleSingleton(mi, createFunc)
	}
}

func newAsyncModuleSingleton(
	mi service.ModuleInfo,
	createFunc BackendCreateFunc,
) (service.Module, error) {
	_once.Do(func() {
		_asyncMod, _asyncModErr = newAsyncModule(mi, createFunc)
	})
	return _asyncMod, _asyncModErr
}

func newAsyncModule(
	mi service.ModuleInfo,
	createFunc BackendCreateFunc,
) (service.Module, error) {
<<<<<<< HEAD
	SetupTaskMetrics(mi.Metrics())
	backend, err := createFunc(mi)
=======
	backend, err := createFunc(mi.Host)
>>>>>>> ce8ec80a
	if err != nil {
		return nil, err
	}
	_globalBackendMu.Lock()
	_globalBackend = backend
	_globalBackendStatsClient = newStatsClient(mi.Host.Metrics())
	_globalBackendMu.Unlock()
	return backend, nil
}

// BackendCreateFunc creates a backend implementation
type BackendCreateFunc func(moduleInfo service.ModuleInfo) (Backend, error)<|MERGE_RESOLUTION|>--- conflicted
+++ resolved
@@ -23,13 +23,8 @@
 import (
 	"sync"
 
-<<<<<<< HEAD
-	"go.uber.org/fx/modules/task/internal/stats"
-=======
 	"github.com/uber-go/tally"
 
-	"go.uber.org/fx/modules"
->>>>>>> ce8ec80a
 	"go.uber.org/fx/service"
 )
 
@@ -77,12 +72,7 @@
 	mi service.ModuleInfo,
 	createFunc BackendCreateFunc,
 ) (service.Module, error) {
-<<<<<<< HEAD
-	SetupTaskMetrics(mi.Metrics())
 	backend, err := createFunc(mi)
-=======
-	backend, err := createFunc(mi.Host)
->>>>>>> ce8ec80a
 	if err != nil {
 		return nil, err
 	}
