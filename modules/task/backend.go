--- conflicted
+++ resolved
@@ -72,16 +72,10 @@
 }
 
 // NewInMemBackend creates a new in memory backend, designed for use in tests
-<<<<<<< HEAD
 func NewInMemBackend(moduleInfo service.ModuleInfo) Backend {
-	stats.SetupTaskMetrics(moduleInfo.Metrics())
-	return &inMemBackend{moduleInfo, make(chan []byte, 2), make(chan error, 1)}
-=======
-func NewInMemBackend(host service.Host) Backend {
 	return &inMemBackend{
 		bufQueue: make(chan []byte, 2),
 	}
->>>>>>> ce8ec80a
 }
 
 // Encoder implements the Backend interface
