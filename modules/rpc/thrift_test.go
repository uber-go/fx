// Copyright (c) 2017 Uber Technologies, Inc.
//
// Permission is hereby granted, free of charge, to any person obtaining a copy
// of this software and associated documentation files (the "Software"), to deal
// in the Software without restriction, including without limitation the rights
// to use, copy, modify, merge, publish, distribute, sublicense, and/or sell
// copies of the Software, and to permit persons to whom the Software is
// furnished to do so, subject to the following conditions:
//
// The above copyright notice and this permission notice shall be included in
// all copies or substantial portions of the Software.
//
// THE SOFTWARE IS PROVIDED "AS IS", WITHOUT WARRANTY OF ANY KIND, EXPRESS OR
// IMPLIED, INCLUDING BUT NOT LIMITED TO THE WARRANTIES OF MERCHANTABILITY,
// FITNESS FOR A PARTICULAR PURPOSE AND NONINFRINGEMENT. IN NO EVENT SHALL THE
// AUTHORS OR COPYRIGHT HOLDERS BE LIABLE FOR ANY CLAIM, DAMAGES OR OTHER
// LIABILITY, WHETHER IN AN ACTION OF CONTRACT, TORT OR OTHERWISE, ARISING FROM,
// OUT OF OR IN CONNECTION WITH THE SOFTWARE OR THE USE OR OTHER DEALINGS IN
// THE SOFTWARE.

package rpc

import (
	"errors"
	"testing"

	"go.uber.org/fx/config"
<<<<<<< HEAD
=======
	"go.uber.org/fx/dig"
	"go.uber.org/fx/modules"
>>>>>>> 8622d3c3
	"go.uber.org/fx/service"

	"github.com/stretchr/testify/assert"
	"github.com/stretchr/testify/require"
	"go.uber.org/yarpc"
	"go.uber.org/yarpc/api/transport"
	"go.uber.org/yarpc/encoding/thrift"
)

type testHost struct {
	service.Host
	config config.Provider
}

func (h testHost) Config() config.Provider {
	return h.config
}

func TestThriftModule_OK(t *testing.T) {
	chip := ThriftModule(okCreate)
	dale := ThriftModule(okCreate)
	cfg := []byte(`
modules:
  hello:
    inbounds:
     - tchannel:
         port: 0
     - http:
         port: 0
`)

	mi := newModuleInfo(
		t,
		testHost{
			Host:   service.NopHost(),
			config: config.NewYAMLProviderFromBytes(cfg),
		},
		"hello",
	)
	goofy, err := chip(mi)
	require.NoError(t, err)
	assert.NotNil(t, goofy)
	assert.Equal(t, "hello", goofy.(*YARPCModule).moduleInfo.Name())

	gopher, err := dale(mih(t, "hello"))
	require.NoError(t, err)
	assert.NotNil(t, gopher)

<<<<<<< HEAD
	testInitRunModule(t, goofy)
	testInitRunModule(t, gopher)
=======
	testInitRunModule(t, goofy[0], mci)
	testInitRunModule(t, gopher[0], mci)

	// Dispatcher must be resolved in the default graph
	var dispatcher *yarpc.Dispatcher
	assert.NoError(t, dig.Resolve(&dispatcher))
	assert.Equal(t, 2, len(dispatcher.Inbounds()))
}

func TestThriftModule_BadOptions(t *testing.T) {
	modCreate := ThriftModule(okCreate, errorOption)
	_, err := modCreate(mch())
	assert.Error(t, err)
>>>>>>> 8622d3c3
}

func TestThrfitModule_Error(t *testing.T) {
	modCreate := ThriftModule(badCreateService)
	mod, err := modCreate(mih(t, "hello"))
	assert.Error(t, err)
	assert.Nil(t, mod)
}

func testInitRunModule(t *testing.T, mod service.Module) {
	assert.NoError(t, mod.Start())
	assert.NoError(t, mod.Stop())
}

<<<<<<< HEAD
func mih(t *testing.T, moduleName string) service.ModuleInfo {
	return newModuleInfo(t, service.NopHost(), moduleName)
=======
func mch() service.ModuleCreateInfo {
	return service.ModuleCreateInfo{
		Host:  service.NopHost(),
		Items: make(map[string]interface{}),
	}
>>>>>>> 8622d3c3
}

func newModuleInfo(t *testing.T, host service.Host, moduleName string) service.ModuleInfo {
	// need to add name since we are not fully instantiating ModuleInfo
	mi, err := service.NewModuleInfo(host, moduleName)
	require.NoError(t, err)
	return mi
}

func okCreate(_ service.Host) ([]transport.Procedure, error) {
	reg := thrift.BuildProcedures(thrift.Service{
		Name: "foo",
	})
	return reg, nil
}

func badCreateService(_ service.Host) ([]transport.Procedure, error) {
	return nil, errors.New("can't create service")
}<|MERGE_RESOLUTION|>--- conflicted
+++ resolved
@@ -25,11 +25,7 @@
 	"testing"
 
 	"go.uber.org/fx/config"
-<<<<<<< HEAD
-=======
 	"go.uber.org/fx/dig"
-	"go.uber.org/fx/modules"
->>>>>>> 8622d3c3
 	"go.uber.org/fx/service"
 
 	"github.com/stretchr/testify/assert"
@@ -78,24 +74,13 @@
 	require.NoError(t, err)
 	assert.NotNil(t, gopher)
 
-<<<<<<< HEAD
 	testInitRunModule(t, goofy)
 	testInitRunModule(t, gopher)
-=======
-	testInitRunModule(t, goofy[0], mci)
-	testInitRunModule(t, gopher[0], mci)
 
 	// Dispatcher must be resolved in the default graph
 	var dispatcher *yarpc.Dispatcher
 	assert.NoError(t, dig.Resolve(&dispatcher))
 	assert.Equal(t, 2, len(dispatcher.Inbounds()))
-}
-
-func TestThriftModule_BadOptions(t *testing.T) {
-	modCreate := ThriftModule(okCreate, errorOption)
-	_, err := modCreate(mch())
-	assert.Error(t, err)
->>>>>>> 8622d3c3
 }
 
 func TestThrfitModule_Error(t *testing.T) {
@@ -110,16 +95,8 @@
 	assert.NoError(t, mod.Stop())
 }
 
-<<<<<<< HEAD
 func mih(t *testing.T, moduleName string) service.ModuleInfo {
 	return newModuleInfo(t, service.NopHost(), moduleName)
-=======
-func mch() service.ModuleCreateInfo {
-	return service.ModuleCreateInfo{
-		Host:  service.NopHost(),
-		Items: make(map[string]interface{}),
-	}
->>>>>>> 8622d3c3
 }
 
 func newModuleInfo(t *testing.T, host service.Host, moduleName string) service.ModuleInfo {
