// Copyright (c) 2017 Uber Technologies, Inc.
//
// Permission is hereby granted, free of charge, to any person obtaining a copy
// of this software and associated documentation files (the "Software"), to deal
// in the Software without restriction, including without limitation the rights
// to use, copy, modify, merge, publish, distribute, sublicense, and/or sell
// copies of the Software, and to permit persons to whom the Software is
// furnished to do so, subject to the following conditions:
//
// The above copyright notice and this permission notice shall be included in
// all copies or substantial portions of the Software.
//
// THE SOFTWARE IS PROVIDED "AS IS", WITHOUT WARRANTY OF ANY KIND, EXPRESS OR
// IMPLIED, INCLUDING BUT NOT LIMITED TO THE WARRANTIES OF MERCHANTABILITY,
// FITNESS FOR A PARTICULAR PURPOSE AND NONINFRINGEMENT. IN NO EVENT SHALL THE
// AUTHORS OR COPYRIGHT HOLDERS BE LIABLE FOR ANY CLAIM, DAMAGES OR OTHER
// LIABILITY, WHETHER IN AN ACTION OF CONTRACT, TORT OR OTHERWISE, ARISING FROM,
// OUT OF OR IN CONNECTION WITH THE SOFTWARE OR THE USE OR OTHER DEALINGS IN
// THE SOFTWARE.

package rpc

import (
	"errors"
	"fmt"
	"strconv"
	"sync"

<<<<<<< HEAD
	"go.uber.org/fx/modules/rpc/internal/stats"
=======
	"go.uber.org/fx/modules"
>>>>>>> 732bd074
	"go.uber.org/fx/service"

	errs "github.com/pkg/errors"
	"go.uber.org/fx/dig"
	"go.uber.org/yarpc"
	"go.uber.org/yarpc/api/middleware"
	"go.uber.org/yarpc/api/transport"
	"go.uber.org/yarpc/transport/http"
	tch "go.uber.org/yarpc/transport/tchannel"
	"go.uber.org/zap"
)

// YARPCModule is an implementation of a core RPC module using YARPC.
// All the YARPC modules share the same dispatcher and middleware.
// Dispatcher will start when any created module calls Start().
// The YARPC team advised dispatcher to be a 'singleton' to control
// the lifecycle of all of the in/out bound traffic, so we will
// register it in a dig.Graph provided with options/default graph.
type YARPCModule struct {
<<<<<<< HEAD
	moduleInfo service.ModuleInfo
	register   registerServiceFunc
	config     yarpcConfig
	controller *dispatcherController
=======
	modules.ModuleBase
	config      yarpcConfig
	log         *zap.Logger
	statsClient *statsClient
	stateMu     sync.RWMutex
	isRunning   bool
	controller  *dispatcherController
>>>>>>> 732bd074
}

var (
	_dispatcherMu sync.Mutex

	// Function to create a dispatcher
	_dispatcherFn = defaultYARPCDispatcher

	// Function to start a dispatcher
	_starterFn = defaultYARPCStarter

	_ service.Module = &YARPCModule{}
)

type transports struct {
	inbounds []transport.Inbound
}

type yarpcConfig struct {
	inboundMiddleware       []middleware.UnaryInbound
	onewayInboundMiddleware []middleware.OnewayInbound

	transports transports
	Inbounds   []Inbound
}

// Inbound is a union that configures how to configure a single inbound.
type Inbound struct {
	TChannel *Address
	HTTP     *Address
}

func (i *Inbound) String() string {
	if i == nil {
		return ""
	}

	http := "none"
	if i.HTTP != nil {
		http = strconv.Itoa(i.HTTP.Port)
	}

	tchannel := "none"
	if i.TChannel != nil {
		tchannel = strconv.Itoa(i.TChannel.Port)
	}

	return fmt.Sprintf("Inbound:{HTTP: %s; TChannel: %s}", http, tchannel)
}

// Address is a struct that have a required port for tchannel/http transports.
// TODO(alsam) make it optional
type Address struct {
	Port int
}

type handlerWithDispatcher func(dispatcher *yarpc.Dispatcher) error

// Stores a collection of all module configs with a shared dispatcher
// and user handles to work with the dispatcher.
type dispatcherController struct {
	// sync configs
	sync.RWMutex

	// idempotent start and stop
	start      sync.Once
	stop       sync.Once
	stopError  error
	startError error

	configs    []*yarpcConfig
	handlers   []handlerWithDispatcher
	dispatcher yarpc.Dispatcher
}

// Adds the config to the controller.
func (c *dispatcherController) addConfig(config yarpcConfig) {
	c.Lock()
	defer c.Unlock()

	c.configs = append(c.configs, &config)
}

// Adds the config to the controller.
func (c *dispatcherController) appendHandler(handler handlerWithDispatcher) {
	c.Lock()
	defer c.Unlock()

	c.handlers = append(c.handlers, handler)
}

// Apply handlers to the dispatcher.
func (c *dispatcherController) applyHandlers() error {
	for _, h := range c.handlers {
		if err := h(&c.dispatcher); err != nil {
			return err
		}
	}

	return nil
}

// Adds the default middleware: context propagation and auth.
func (c *dispatcherController) addDefaultMiddleware(host service.Host, statsClient *statsClient) {
	cfg := yarpcConfig{
		inboundMiddleware: []middleware.UnaryInbound{
			contextInboundMiddleware{host, statsClient},
			panicInboundMiddleware{statsClient},
			authInboundMiddleware{host, statsClient},
		},
		onewayInboundMiddleware: []middleware.OnewayInbound{
			contextOnewayInboundMiddleware{host},
			panicOnewayInboundMiddleware{statsClient},
			authOnewayInboundMiddleware{host, statsClient},
		},
	}

	c.addConfig(cfg)
}

// Starts the dispatcher:
// 1. Add default middleware and merge all existing configs
// 2. Create a dispatcher
// 3. Call user handles to e.g. register transport.Procedures on the dispatcher
// 4. Start the dispatcher
//
// Once started the controller will not start the dispatcher again.
func (c *dispatcherController) Start(host service.Host, statsClient *statsClient) error {
	c.start.Do(func() {
		c.addDefaultMiddleware(host, statsClient)

		var cfg yarpc.Config
		var err error
		if cfg, err = c.mergeConfigs(host.Name()); err != nil {
			c.startError = err
			return
		}

		_dispatcherMu.Lock()
		defer _dispatcherMu.Unlock()

		var d *yarpc.Dispatcher
		if d, err = _dispatcherFn(host, cfg); err != nil {
			c.startError = err
			return
		}

		c.dispatcher = *d
		if err := c.applyHandlers(); err != nil {
			c.startError = err
			return
		}

		c.startError = _starterFn(&c.dispatcher)
	})

	return c.startError
}

// Return the result of the dispatcher Stop() on the first call.
// No-op on subsequent calls.
// TODO: update readme/docs/examples GFM(339)
func (c *dispatcherController) Stop() error {
	c.stop.Do(func() {
		c.stopError = c.dispatcher.Stop()
	})

	return c.stopError
}

// Merge all the YARPC configs in the collection: transports and middleware are going to be shared.
// The name comes from the first config in the collection and is the same among all configs.
func (c *dispatcherController) mergeConfigs(name string) (conf yarpc.Config, err error) {
	c.RLock()
	defer c.RUnlock()

	// Config collection should always have an additional config with the default middleware.
	if len(c.configs) <= 1 {
		return conf, errors.New("unable to merge empty configs")
	}

	conf.Name = name

	// Collect all Inbounds and middleware from all configs
	var inboundMiddleware []middleware.UnaryInbound
	var onewayInboundMiddleware []middleware.OnewayInbound
	for _, cfg := range c.configs {
		conf.Inbounds = append(conf.Inbounds, cfg.transports.inbounds...)
		inboundMiddleware = append(inboundMiddleware, cfg.inboundMiddleware...)
		onewayInboundMiddleware = append(onewayInboundMiddleware, cfg.onewayInboundMiddleware...)
	}

	// Build the inbound middleware
	conf.InboundMiddleware = yarpc.InboundMiddleware{
		Unary:  yarpc.UnaryInboundMiddleware(inboundMiddleware...),
		Oneway: yarpc.OnewayInboundMiddleware(onewayInboundMiddleware...),
	}

	return conf, nil
}

// Creates a new YARPC module and adds a common middleware to the global config collection.
// The first created module defines the service name.
func newYARPCModule(
<<<<<<< HEAD
	mi service.ModuleInfo,
	reg registerServiceFunc,
=======
	mi service.ModuleCreateInfo,
	reg CreateThriftServiceFunc,
	options ...modules.Option,
>>>>>>> 732bd074
) (*YARPCModule, error) {
	module := &YARPCModule{
<<<<<<< HEAD
		moduleInfo: mi,
		register:   reg,
	}
	if err := mi.Config().Scope("modules").Get(mi.Name()).PopulateStruct(&module.config); err != nil {
=======
		ModuleBase: *modules.NewModuleBase(name, mi.Host, []string{}),
	}

	module.log = zap.L().With(zap.String("moduleName", name))
	for _, opt := range options {
		if err := opt(&mi); err != nil {
			return module, errs.Wrap(err, "unable to apply option to YARPC module")
		}
	}

	config := module.Host().Config().Scope("modules").Get(module.Name())
	if err := config.PopulateStruct(&module.config); err != nil {
>>>>>>> 732bd074
		return nil, errs.Wrap(err, "can't read inbounds")
	}
	stats.SetupRPCMetrics(mi.Metrics())

<<<<<<< HEAD
	// iterate over inbounds
	transportsIn, err := prepareInbounds(module.config.Inbounds, mi.Name())
=======
	// Iterate over inbounds.
	transportsIn, err := prepareInbounds(module.config.Inbounds, mi.Host.Name())
>>>>>>> 732bd074
	if err != nil {
		return nil, errs.Wrap(err, "can't process inbounds")
	}
	module.config.transports.inbounds = transportsIn
	module.config.inboundMiddleware = inboundMiddlewareFromModuleInfo(mi)
	module.config.onewayInboundMiddleware = onewayInboundMiddlewareFromModuleInfo(mi)

	// Try to resolve a controller first
	// TODO(alsam) use dig options when available, because we can overwrite the controller in case of multiple
	// modules registering a controller.
	if err := dig.Resolve(&module.controller); err != nil {

		// Try to register it then
		module.controller = &dispatcherController{}
		if errCr := dig.Register(module.controller); errCr != nil {
			return nil, errs.Wrap(errCr, "can't register a dispatcher controller")
		}

		// Register dispatcher
		if err := dig.Register(&module.controller.dispatcher); err != nil {
			return nil, errs.Wrap(err, "unable to register the dispatcher")
		}
	}

	module.controller.addConfig(module.config)
	module.controller.appendHandler(func(dispatcher *yarpc.Dispatcher) error {
		t, err := reg(mi.Host)
		if err != nil {
			return err
		}

		dispatcher.Register(t)
		return nil
	})

<<<<<<< HEAD
	mi.Logger(context.Background()).Info("Module successfuly created", "inbounds", module.config.Inbounds)
=======
	module.log.Info("Module successfuly created", zap.Any("inbounds", module.config.Inbounds))

>>>>>>> 732bd074
	return module, nil
}

// Iterate over all inbounds and prepare corresponding transports
func prepareInbounds(inbounds []Inbound, serviceName string) (transportsIn []transport.Inbound, err error) {
	transportsIn = make([]transport.Inbound, 0, 2*len(inbounds))
	for _, in := range inbounds {
		if h := in.HTTP; h != nil {
			transportsIn = append(
				transportsIn,
				http.NewTransport().NewInbound(fmt.Sprintf(":%d", h.Port)))
		}

		if t := in.TChannel; t != nil {
			chn, err := tch.NewChannelTransport(
				tch.ServiceName(serviceName),
				tch.ListenAddr(fmt.Sprintf(":%d", t.Port)))

			if err != nil {
				return nil, errs.Wrap(err, "can't create tchannel transport")
			}

			transportsIn = append(transportsIn, chn.NewInbound())
		}
	}

	return transportsIn, nil
}

// Start begins serving requests with YARPC.
func (m *YARPCModule) Start() error {
	// TODO(alsam) allow services to advertise with a name separate from the host name.
<<<<<<< HEAD
	if err := m.controller.Start(m.moduleInfo); err != nil {
		return errs.Wrap(err, "unable to start dispatcher")
	}
	m.register(m)
	m.moduleInfo.Logger(context.Background()).Info("Module started")
	return nil
=======
	if err := m.controller.Start(m.Host(), m.statsClient); err != nil {
		ret <- errs.Wrap(err, "unable to start dispatcher")
		return ret
	}

	m.log.Info("Module started")

	m.isRunning = true
	readyCh <- struct{}{}
	ret <- nil
	return ret
>>>>>>> 732bd074
}

// Stop shuts down the YARPC module: stops the dispatcher.
func (m *YARPCModule) Stop() error {
	return m.controller.Stop()
}

// DispatcherFn allows override a dispatcher creation, e.g. if it is embedded in another struct.
type DispatcherFn func(service.Host, yarpc.Config) (*yarpc.Dispatcher, error)

// RegisterDispatcher allows you to override the YARPC dispatcher registration
func RegisterDispatcher(dispatchFn DispatcherFn) {
	_dispatcherMu.Lock()
	defer _dispatcherMu.Unlock()
	_dispatcherFn = dispatchFn
}

func defaultYARPCDispatcher(_ service.Host, cfg yarpc.Config) (*yarpc.Dispatcher, error) {
	return yarpc.NewDispatcher(cfg), nil
}

// StarterFn overrides start for dispatcher, e.g. attach some metrics with start.
type StarterFn func(dispatcher *yarpc.Dispatcher) error

// RegisterStarter allows you to override function that starts a dispatcher.
func RegisterStarter(startFn StarterFn) {
	_dispatcherMu.Lock()
	defer _dispatcherMu.Unlock()
	_starterFn = startFn
}

func defaultYARPCStarter(dispatcher *yarpc.Dispatcher) error {
	return dispatcher.Start()
}<|MERGE_RESOLUTION|>--- conflicted
+++ resolved
@@ -26,11 +26,6 @@
 	"strconv"
 	"sync"
 
-<<<<<<< HEAD
-	"go.uber.org/fx/modules/rpc/internal/stats"
-=======
-	"go.uber.org/fx/modules"
->>>>>>> 732bd074
 	"go.uber.org/fx/service"
 
 	errs "github.com/pkg/errors"
@@ -50,20 +45,11 @@
 // the lifecycle of all of the in/out bound traffic, so we will
 // register it in a dig.Graph provided with options/default graph.
 type YARPCModule struct {
-<<<<<<< HEAD
 	moduleInfo service.ModuleInfo
 	register   registerServiceFunc
 	config     yarpcConfig
+	log         *zap.Logger
 	controller *dispatcherController
-=======
-	modules.ModuleBase
-	config      yarpcConfig
-	log         *zap.Logger
-	statsClient *statsClient
-	stateMu     sync.RWMutex
-	isRunning   bool
-	controller  *dispatcherController
->>>>>>> 732bd074
 }
 
 var (
@@ -268,46 +254,21 @@
 // Creates a new YARPC module and adds a common middleware to the global config collection.
 // The first created module defines the service name.
 func newYARPCModule(
-<<<<<<< HEAD
 	mi service.ModuleInfo,
-	reg registerServiceFunc,
-=======
-	mi service.ModuleCreateInfo,
 	reg CreateThriftServiceFunc,
-	options ...modules.Option,
->>>>>>> 732bd074
 ) (*YARPCModule, error) {
 	module := &YARPCModule{
-<<<<<<< HEAD
 		moduleInfo: mi,
 		register:   reg,
+		log: ulog.Logger(context.Background()).With("module", mi.Name())
 	}
 	if err := mi.Config().Scope("modules").Get(mi.Name()).PopulateStruct(&module.config); err != nil {
-=======
-		ModuleBase: *modules.NewModuleBase(name, mi.Host, []string{}),
-	}
-
-	module.log = zap.L().With(zap.String("moduleName", name))
-	for _, opt := range options {
-		if err := opt(&mi); err != nil {
-			return module, errs.Wrap(err, "unable to apply option to YARPC module")
-		}
-	}
-
-	config := module.Host().Config().Scope("modules").Get(module.Name())
-	if err := config.PopulateStruct(&module.config); err != nil {
->>>>>>> 732bd074
 		return nil, errs.Wrap(err, "can't read inbounds")
 	}
 	stats.SetupRPCMetrics(mi.Metrics())
 
-<<<<<<< HEAD
 	// iterate over inbounds
 	transportsIn, err := prepareInbounds(module.config.Inbounds, mi.Name())
-=======
-	// Iterate over inbounds.
-	transportsIn, err := prepareInbounds(module.config.Inbounds, mi.Host.Name())
->>>>>>> 732bd074
 	if err != nil {
 		return nil, errs.Wrap(err, "can't process inbounds")
 	}
@@ -343,12 +304,7 @@
 		return nil
 	})
 
-<<<<<<< HEAD
-	mi.Logger(context.Background()).Info("Module successfuly created", "inbounds", module.config.Inbounds)
-=======
 	module.log.Info("Module successfuly created", zap.Any("inbounds", module.config.Inbounds))
-
->>>>>>> 732bd074
 	return module, nil
 }
 
@@ -381,26 +337,12 @@
 // Start begins serving requests with YARPC.
 func (m *YARPCModule) Start() error {
 	// TODO(alsam) allow services to advertise with a name separate from the host name.
-<<<<<<< HEAD
 	if err := m.controller.Start(m.moduleInfo); err != nil {
 		return errs.Wrap(err, "unable to start dispatcher")
 	}
 	m.register(m)
-	m.moduleInfo.Logger(context.Background()).Info("Module started")
+	m.log.Info("Module started")
 	return nil
-=======
-	if err := m.controller.Start(m.Host(), m.statsClient); err != nil {
-		ret <- errs.Wrap(err, "unable to start dispatcher")
-		return ret
-	}
-
-	m.log.Info("Module started")
-
-	m.isRunning = true
-	readyCh <- struct{}{}
-	ret <- nil
-	return ret
->>>>>>> 732bd074
 }
 
 // Stop shuts down the YARPC module: stops the dispatcher.
