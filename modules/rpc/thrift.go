// Copyright (c) 2017 Uber Technologies, Inc.
//
// Permission is hereby granted, free of charge, to any person obtaining a copy
// of this software and associated documentation files (the "Software"), to deal
// in the Software without restriction, including without limitation the rights
// to use, copy, modify, merge, publish, distribute, sublicense, and/or sell
// copies of the Software, and to permit persons to whom the Software is
// furnished to do so, subject to the following conditions:
//
// The above copyright notice and this permission notice shall be included in
// all copies or substantial portions of the Software.
//
// THE SOFTWARE IS PROVIDED "AS IS", WITHOUT WARRANTY OF ANY KIND, EXPRESS OR
// IMPLIED, INCLUDING BUT NOT LIMITED TO THE WARRANTIES OF MERCHANTABILITY,
// FITNESS FOR A PARTICULAR PURPOSE AND NONINFRINGEMENT. IN NO EVENT SHALL THE
// AUTHORS OR COPYRIGHT HOLDERS BE LIABLE FOR ANY CLAIM, DAMAGES OR OTHER
// LIABILITY, WHETHER IN AN ACTION OF CONTRACT, TORT OR OTHERWISE, ARISING FROM,
// OUT OF OR IN CONNECTION WITH THE SOFTWARE OR THE USE OR OTHER DEALINGS IN
// THE SOFTWARE.

package rpc

import (
<<<<<<< HEAD
	"sync"

=======
	"go.uber.org/fx/modules"
>>>>>>> 732bd074
	"go.uber.org/fx/service"

	"github.com/pkg/errors"
	"go.uber.org/yarpc/api/transport"
)

// CreateThriftServiceFunc creates a Thrift service from a service host
type CreateThriftServiceFunc func(svc service.Host) ([]transport.Procedure, error)

// ThriftModule creates a Thrift Module from a service func
<<<<<<< HEAD
func ThriftModule(hookup CreateThriftServiceFunc) service.ModuleCreateFunc {
	return func(mi service.ModuleInfo) (service.Module, error) {
		mod, err := newYARPCThriftModule(mi, hookup)
=======
func ThriftModule(hookup CreateThriftServiceFunc, options ...modules.Option) service.ModuleCreateFunc {
	return func(mi service.ModuleCreateInfo) ([]service.Module, error) {
		if mi.Name == "" {
			mi.Name = "rpc"
		}

		mod, err := newYARPCModule(mi, hookup, options...)
>>>>>>> 732bd074
		if err != nil {
			return nil, errors.Wrap(err, "unable to instantiate Thrift module")
		}
		return mod, nil
	}
<<<<<<< HEAD
}

func newYARPCThriftModule(
	mi service.ModuleInfo,
	createService CreateThriftServiceFunc,
) (*YARPCModule, error) {
	registrants, err := createService(mi)
	if err != nil {
		return nil, errors.Wrap(err, "unable to create YARPC thrift handler")
	}

	reg := func(mod *YARPCModule) {
		_setupMu.Lock()
		defer _setupMu.Unlock()

		mod.controller.dispatcher.Register(registrants)
	}

	return newYARPCModule(mi, reg)
=======
>>>>>>> 732bd074
}<|MERGE_RESOLUTION|>--- conflicted
+++ resolved
@@ -21,15 +21,8 @@
 package rpc
 
 import (
-<<<<<<< HEAD
-	"sync"
-
-=======
-	"go.uber.org/fx/modules"
->>>>>>> 732bd074
+	"github.com/pkg/errors"
 	"go.uber.org/fx/service"
-
-	"github.com/pkg/errors"
 	"go.uber.org/yarpc/api/transport"
 )
 
@@ -37,44 +30,12 @@
 type CreateThriftServiceFunc func(svc service.Host) ([]transport.Procedure, error)
 
 // ThriftModule creates a Thrift Module from a service func
-<<<<<<< HEAD
 func ThriftModule(hookup CreateThriftServiceFunc) service.ModuleCreateFunc {
 	return func(mi service.ModuleInfo) (service.Module, error) {
-		mod, err := newYARPCThriftModule(mi, hookup)
-=======
-func ThriftModule(hookup CreateThriftServiceFunc, options ...modules.Option) service.ModuleCreateFunc {
-	return func(mi service.ModuleCreateInfo) ([]service.Module, error) {
-		if mi.Name == "" {
-			mi.Name = "rpc"
-		}
-
-		mod, err := newYARPCModule(mi, hookup, options...)
->>>>>>> 732bd074
+		mod, err := newYARPCModule(mi, hookup)
 		if err != nil {
 			return nil, errors.Wrap(err, "unable to instantiate Thrift module")
 		}
 		return mod, nil
 	}
-<<<<<<< HEAD
-}
-
-func newYARPCThriftModule(
-	mi service.ModuleInfo,
-	createService CreateThriftServiceFunc,
-) (*YARPCModule, error) {
-	registrants, err := createService(mi)
-	if err != nil {
-		return nil, errors.Wrap(err, "unable to create YARPC thrift handler")
-	}
-
-	reg := func(mod *YARPCModule) {
-		_setupMu.Lock()
-		defer _setupMu.Unlock()
-
-		mod.controller.dispatcher.Register(registrants)
-	}
-
-	return newYARPCModule(mi, reg)
-=======
->>>>>>> 732bd074
 }