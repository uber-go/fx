# Changelog

## v1.0.0-beta3 (unreleased)

* [Breaking] Simplify Provider interface: remove `Scope` method from the
  `config.Provider` interface, one can use either ScopedProvider and Value.Get()
  to access sub fields.
* Add `task.MustRegister` convenience function which fails fast by panicking
  Note that this should only be used during app initialization, and is provided
  to avoid repetetive error checking for services which register many tasks.
* Expose options on task module to disable execution. This will allow users to
  enqueue and consume tasks on different clusters.
* Rename Backend interface `Publish` to `Enqueue`. Created a new `ExecuteAsync`
  method that will kick off workers to consume tasks and this is subsumed by
  module Start.  to avoid repetitive error checking for services which register
  many tasks.
* Expose options on task module to disable execution. This will allow users to
  enqueue and consume tasks on different clusters.
* [Breaking] Rename Backend interface `Publish` to `Enqueue`. Created a new
  `ExecuteAsync` method that will kick off workers to consume tasks and this is
  subsumed by module Start.
<<<<<<< HEAD
  * [Breaking] Rename `PopulateStruct` method in value to `Populate`.
  The method can now populate not only structs, but anything: slices,
  maps, builtin types and maps.
=======
* [Breaking] Rename package `uhttp/client` to `uhttp/uhttpclient` for clarity.
>>>>>>> 95467e92

## v1.0.0-beta2 (09 Mar 2017)

* [Breaking] Remove `ulog.Logger` interface and expose `*zap.Logger` directly.
* [Breaking] Rename config and module from `modules.rpc` to `modules.yarpc`
* [Breaking] Rename config key from `modules.http` to `modules.uhttp` to match
  the module name
* [Breaking] Upgrade `zap` to `v1.0.0-rc.3` (now go.uber.org/zap, was
    github.com/uber-go/zap)
* Remove now-unused `config.IsDevelopmentEnv()` helper to encourage better
  testing practices. Not a breaking change as nobody is using this func
  themselves according to our code search tool.
* Log `traceID` and `spanID` in hex format to match Jaeger UI. Upgrade Jaeger to
  min version 2.1.0
  and use jaeger's adapters for jaeger and tally initialization.
* Tally now supports reporting histogram samples for a bucket. Upgrade Tally to 2.1.0
* [Breaking] Make new module naming consistent `yarpc.ThriftModule` to
  `yarpc.New`, `task.NewModule`
  to `task.New`
* [Breaking] Rename `yarpc.CreateThriftServiceFunc` to `yarpc.ServiceCreateFunc`
  as it is not thrift-specific.
* Report version metrics for company-wide version usage information.
* Allow configurable service name and module name via service options.
* DIG constructors now support returning a tuple with the second argument being
  an error.

## v1.0.0-beta1 (20 Feb 2017)

This is the first beta release of the framework, where we invite users to start
building services on it and provide us feedback. **Warning** we are not
promising API compatibility between beta releases and the final 1.0.0 release.
In fact, we expect our beta user feedback to require some changes to the way
things work. Once we reach 1.0, we will provider proper version compatibility.<|MERGE_RESOLUTION|>--- conflicted
+++ resolved
@@ -19,14 +19,11 @@
 * [Breaking] Rename Backend interface `Publish` to `Enqueue`. Created a new
   `ExecuteAsync` method that will kick off workers to consume tasks and this is
   subsumed by module Start.
-<<<<<<< HEAD
-  * [Breaking] Rename `PopulateStruct` method in value to `Populate`.
+* [Breaking] Rename package `uhttp/client` to `uhttp/uhttpclient` for clarity.
+* [Breaking] Rename `PopulateStruct` method in value to `Populate`.
   The method can now populate not only structs, but anything: slices,
   maps, builtin types and maps.
-=======
-* [Breaking] Rename package `uhttp/client` to `uhttp/uhttpclient` for clarity.
->>>>>>> 95467e92
-
+  
 ## v1.0.0-beta2 (09 Mar 2017)
 
 * [Breaking] Remove `ulog.Logger` interface and expose `*zap.Logger` directly.
