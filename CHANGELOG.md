# Changelog
All notable changes to this project will be documented in this file.

The format is based on [Keep a Changelog](http://keepachangelog.com/en/1.0.0/)
and this project adheres to [Semantic Versioning](http://semver.org/spec/v2.0.0.html).

## [1.14.0] - 2021-08-12
### Added
<<<<<<< HEAD
- Introducing `fx.WithLogger` option that accepts a constructor that returns an 
  `fxevent.Logger`. This option will override internal logger that will be used
  to log internal events.
- Exposing `fxevent` logging interface to implement if using `WithLogger` option
  when supplying custom logger.
- Expose and log additional information when hook fail with a timeout. 
=======
- Introduce the new `fx.WithLogger` option. Provide a constructor for
  `fxevent.Logger` objects with it to customize how Fx logs events.
- Add new `fxevent` package that exposes events from Fx in a structured way.
  Use this to write custom logger implementations for use with the
  `fx.WithLogger` option.
>>>>>>> 13c67546

### Changed
- Fx now emits structured JSON logs by default. These may be parsed and
  processed by log ingestion systems.
- `fxtest.Lifecycle` now logs to the provided `testing.TB` instead of stderr.
- `fx.In` and `fx.Out` are now type aliases instead of structs.

## [1.13.1] - 2020-08-19
### Fixed
- Fix minimum version constraint for dig. `fx.ValidateGraph` requires at least
  dig 1.10.

## [1.13.0] - 2020-06-16
### Added
- Added `fx.ValidateGraph` which allows graph cycle validation and dependency correctness
 without running anything. This is useful if `fx.Invoke` has side effects, does I/O, etc.

## [1.12.0] - 2020-04-09
### Added
- Added `fx.Supply` to provide externally created values to Fx containers
  without building anonymous constructors.

### Changed
- Drop library dependency on development tools.

## [1.11.0] - 2020-04-01
### Added
- Value groups can use the `flatten` option to indicate values in a slice should
  be provided individually rather than providing the slice itself. See package
  documentation for details.

## [1.10.0] - 2019-11-20
### Added
- All `fx.Option`s now include readable string representations.
- Report stack traces when `fx.Provide` and `fx.Invoke` calls fail. This
  should make these errors more debuggable.

### Changed
- Migrated to Go modules.

## [1.9.0] - 2019-01-22
### Added
- Add the ability to shutdown Fx applications from inside the container. See
  the Shutdowner documentation for details.
- Add `fx.Annotated` to allow users to provide named values without creating a
  new constructor.

## [1.8.0] - 2018-11-06
### Added
- Provide DOT graph of dependencies in the container.

## [1.7.1] - 2018-09-26
### Fixed
- Make `fxtest.New` ensure that the app was created successfully. Previously,
  it would return the app (similar to `fx.New`, which expects the user to verify
  the error).
- Update dig container to defer acyclic validation until after Invoke. Application
  startup time should improve proportional to the size of the dependency graph.
- Fix a goroutine leak in `fxtest.Lifecycle`.

## [1.7.0] - 2018-08-16
### Added
- Add `fx.ErrorHook` option to allow users to provide `ErrorHandler`s on invoke
  failures.
- `VisualizeError` returns the visualization wrapped in the error if available.

## [1.6.0] - 2018-06-12
### Added
- Add `fx.Error` option to short-circuit application startup.

## [1.5.0] - 2018-04-11
### Added
- Add `fx.StartTimeout` and `fx.StopTimeout` to make configuring application
  start and stop timeouts easier.
- Export the default start and stop timeout as `fx.DefaultTimeout`.

### Fixed
- Make `fxtest` respect the application's start and stop timeouts.

## [1.4.0] - 2017-12-07
### Added
- Add `fx.Populate` to populate variables with values from the dependency
  injection container without requiring intermediate structs.

## [1.3.0] - 2017-11-28
### Changed
- Improve readability of hook logging in addition to provide and invoke.

### Fixed
- Fix bug which caused the OnStop for a lifecycle hook to be called even if it
  failed to start.

## [1.2.0] - 2017-09-06
### Added
- Add `fx.NopLogger` which disables the Fx application's log output.

## [1.1.0] - 2017-08-22
### Changed
- Improve readability of start up logging.

## [1.0.0] - 2017-07-31
First stable release: no breaking changes will be made in the 1.x series.

### Added
- `fx.Extract` now supports `fx.In` tags on target structs.

### Changed
- **[Breaking]** Rename `fx.Inject` to `fx.Extract`.
- **[Breaking]** Rename `fxtest.Must*` to `fxtest.Require*`.

### Removed
- **[Breaking]** Remove `fx.Timeout` and `fx.DefaultTimeout`.

## [1.0.0-rc2] - 2017-07-21

- **[Breaking]** Lifecycle hooks now take a context.
- Add `fx.In` and `fx.Out` which exposes optional and named types.
  Modules should embed these types instead of relying on `dig.In` and `dig.Out`.
- Add an `Err` method to retrieve the underlying errors during the dependency
  graph construction. The same error is also returned from `Start`.
- Graph resolution now happens as part of `fx.New`, rather than at the beginning
  of `app.Start`. This allows inspection of the graph errors through `app.Err()`
  before the decision to start the app.
- Add a `Logger` option, which allows users to send Fx's logs to different
  sink.
- Add `fxtest.App`, which redirects log output to the user's `testing.TB` and
  provides some lifecycle helpers.

## [1.0.0-rc1] - 2017-06-20

- **[Breaking]** Providing types into `fx.App` and invoking functions are now
  options passed during application construction. This makes users'
  interactions with modules and collections of modules identical.
- **[Breaking]** `TestLifecycle` is now in a separate `fxtest` subpackage.
- Add `fx.Inject()` to pull values from the container into a struct.

## [1.0.0-beta4] - 2017-06-12

- **[Breaking]** Monolithic framework, as released in initial betas, has been
  broken into smaller pieces as a result of recent advances in `dig` library.
  This is a radical departure from the previous direction, but it needed to
  be done for the long-term good of the project.
- **[Breaking]** `Module interface` has been scoped all the way down to being
  *a single dig constructor*. This allows for very sophisticated module
  compositions. See `go.uber.org/dig` for more information on the constructors.
- **[Breaking]** `package config` has been moved to its own repository.
  see `go.uber.org/config` for more information.
- `fx.Lifecycle` has been added for modules to hook into the framework
  lifecycle events.
- `service.Host` interface which composed a number of primitives together
  (configuration, metrics, tracing) has been deprecated in favor of
  `fx.App`.

## [1.0.0-beta3] - 2017-03-28

- **[Breaking]** Environment config provider was removed. If you were using
  environment variables to override YAML values, see
  [config documentation](config/README.md) for more information.
- **[Breaking]** Simplify Provider interface: remove `Scope` method from the
  `config.Provider` interface, one can use either ScopedProvider and Value.Get()
  to access sub fields.
- Add `task.MustRegister` convenience function which fails fast by panicking
  Note that this should only be used during app initialization, and is provided
  to avoid repetetive error checking for services which register many tasks.
- Expose options on task module to disable execution. This will allow users to
  enqueue and consume tasks on different clusters.
- **[Breaking]** Rename Backend interface `Publish` to `Enqueue`. Created a new
  `ExecuteAsync` method that will kick off workers to consume tasks and this is
  subsumed by module Start.
- **[Breaking]** Rename package `uhttp/client` to `uhttp/uhttpclient` for clarity.
- **[Breaking]** Rename `PopulateStruct` method in value to `Populate`.
  The method can now populate not only structs, but anything: slices,
  maps, builtin types and maps.
- **[Breaking]** `package dig` has moved from `go.uber.org/fx/dig` to a new home
  at `go.uber.org/dig`.
- **[Breaking]** Pass a tracer the `uhttp/uhttpclient` constructor explicitly, instead
  of using a global tracer. This will allow to use http client in parallel tests.

## [1.0.0-beta2] - 2017-03-09

- **[Breaking]** Remove `ulog.Logger` interface and expose `*zap.Logger` directly.
- **[Breaking]** Rename config and module from `modules.rpc` to `modules.yarpc`
- **[Breaking]** Rename config key from `modules.http` to `modules.uhttp` to match
  the module name
- **[Breaking]** Upgrade `zap` to `v1.0.0-rc.3` (now go.uber.org/zap, was
    github.com/uber-go/zap)
- Remove now-unused `config.IsDevelopmentEnv()` helper to encourage better
  testing practices. Not a breaking change as nobody is using this func
  themselves according to our code search tool.
- Log `traceID` and `spanID` in hex format to match Jaeger UI. Upgrade Jaeger to
  min version 2.1.0
  and use jaeger's adapters for jaeger and tally initialization.
- Tally now supports reporting histogram samples for a bucket. Upgrade Tally to 2.1.0
- **[Breaking]** Make new module naming consistent `yarpc.ThriftModule` to
  `yarpc.New`, `task.NewModule`
  to `task.New`
- **[Breaking]** Rename `yarpc.CreateThriftServiceFunc` to `yarpc.ServiceCreateFunc`
  as it is not thrift-specific.
- Report version metrics for company-wide version usage information.
- Allow configurable service name and module name via service options.
- DIG constructors now support returning a tuple with the second argument being
  an error.

## 1.0.0-beta1 - 2017-02-20

This is the first beta release of the framework, where we invite users to start
building services on it and provide us feedback. **Warning** we are not
promising API compatibility between beta releases and the final 1.0.0 release.
In fact, we expect our beta user feedback to require some changes to the way
things work. Once we reach 1.0, we will provider proper version compatibility.

[1.14.0]: https://github.com/uber-go/fx/compare/v1.13.1...v1.14.0
[1.13.1]: https://github.com/uber-go/fx/compare/v1.13.0...v1.13.1
[1.13.1]: https://github.com/uber-go/fx/compare/v1.13.0...v1.13.1
[1.13.0]: https://github.com/uber-go/fx/compare/v1.12.0...v1.13.0
[1.12.0]: https://github.com/uber-go/fx/compare/v1.11.0...v1.12.0
[1.11.0]: https://github.com/uber-go/fx/compare/v1.10.0...1.11.0
[1.10.0]: https://github.com/uber-go/fx/compare/v1.9.0...v1.10.0
[1.9.0]: https://github.com/uber-go/fx/compare/v1.8.0...v1.9.0
[1.8.0]: https://github.com/uber-go/fx/compare/v1.7.1...v1.8.0
[1.7.1]: https://github.com/uber-go/fx/compare/v1.7.0...v1.7.1
[1.7.0]: https://github.com/uber-go/fx/compare/v1.6.0...v1.7.0
[1.6.0]: https://github.com/uber-go/fx/compare/v1.5.0...v1.6.0
[1.5.0]: https://github.com/uber-go/fx/compare/v1.4.0...v1.5.0
[1.4.0]: https://github.com/uber-go/fx/compare/v1.3.0...v1.4.0
[1.3.0]: https://github.com/uber-go/fx/compare/v1.2.0...v1.3.0
[1.2.0]: https://github.com/uber-go/fx/compare/v1.1.0...v1.2.0
[1.1.0]: https://github.com/uber-go/fx/compare/v1.0.0...v1.1.0
[1.0.0]: https://github.com/uber-go/fx/compare/v1.0.0-rc2...v1.0.0
[1.0.0-rc2]: https://github.com/uber-go/fx/compare/v1.0.0-rc1...v1.0.0-rc2
[1.0.0-rc1]: https://github.com/uber-go/fx/compare/v1.0.0-beta4...v1.0.0-rc1
[1.0.0-beta4]: https://github.com/uber-go/fx/compare/v1.0.0-beta3...v1.0.0-beta4
[1.0.0-beta3]: https://github.com/uber-go/fx/compare/v1.0.0-beta2...v1.0.0-beta3
[1.0.0-beta2]: https://github.com/uber-go/fx/compare/v1.0.0-beta1...v1.0.0-beta2<|MERGE_RESOLUTION|>--- conflicted
+++ resolved
@@ -6,20 +6,12 @@
 
 ## [1.14.0] - 2021-08-12
 ### Added
-<<<<<<< HEAD
-- Introducing `fx.WithLogger` option that accepts a constructor that returns an 
-  `fxevent.Logger`. This option will override internal logger that will be used
-  to log internal events.
-- Exposing `fxevent` logging interface to implement if using `WithLogger` option
-  when supplying custom logger.
-- Expose and log additional information when hook fail with a timeout. 
-=======
 - Introduce the new `fx.WithLogger` option. Provide a constructor for
   `fxevent.Logger` objects with it to customize how Fx logs events.
 - Add new `fxevent` package that exposes events from Fx in a structured way.
   Use this to write custom logger implementations for use with the
   `fx.WithLogger` option.
->>>>>>> 13c67546
+- Expose and log additional information when lifecycle hooks time out.
 
 ### Changed
 - Fx now emits structured JSON logs by default. These may be parsed and
