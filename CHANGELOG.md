--- conflicted
+++ resolved
@@ -23,13 +23,10 @@
 * [Breaking] Rename `PopulateStruct` method in value to `Populate`.
   The method can now populate not only structs, but anything: slices,
   maps, builtin types and maps.
-<<<<<<< HEAD
+* [Breaking] `package dig` has moved from `go.uber.org/fx/dig` to a new home
+  at `go.uber.org/dig`.
 * [Breaking] Pass a tracer the `uhttp/uhttpclient` constructor explicitly, instead
   of using a global tracer. This will allow to use http client in parallel tests.
-=======
-* [Breaking] `package dig` has moved from `go.uber.org/fx/dig` to a new home
-  at `go.uber.org/dig`.
->>>>>>> 2eced45a
 
 ## v1.0.0-beta2 (09 Mar 2017)
 
