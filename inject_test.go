--- conflicted
+++ resolved
@@ -51,17 +51,13 @@
 
 		for _, tt := range tests {
 			t.Run(fmt.Sprintf("%T", tt), func(t *testing.T) {
-<<<<<<< HEAD
-				spy := printerSpy{&bytes.Buffer{}}
-				New(
-=======
 				app := fxtest.New(t,
->>>>>>> 5ec6c1a9
 					Provide(func() *bytes.Buffer { return &bytes.Buffer{} }),
 					Inject(&tt),
-					Logger(spy),
 				)
-				require.Contains(t, spy.String(), "Inject expected a pointer to a struct")
+				err := app.Start(context.Background())
+				require.Error(t, err)
+				assert.Contains(t, err.Error(), "Inject expected a pointer to a struct")
 			})
 		}
 	})
@@ -207,8 +203,6 @@
 		assert.True(t, gave3 == out.T3, "T3 must match")
 	})
 
-<<<<<<< HEAD
-=======
 	t.Run("OverwritesExisting", func(t *testing.T) {
 		type type1 struct{ value string }
 
@@ -236,7 +230,6 @@
 		assert.True(t, gave1 == out.T1, "T1 must match")
 	})
 
->>>>>>> 5ec6c1a9
 	t.Run("DoesNotZeroUnexported", func(t *testing.T) {
 		var gave1 *type1
 		new1 := func() *type1 {
