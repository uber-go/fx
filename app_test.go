--- conflicted
+++ resolved
@@ -1094,17 +1094,11 @@
 		"Provide",
 		"Provide",
 		"CustomLogger",
-<<<<<<< HEAD
-		"LifecycleHookStart",
-		"Started",
-		"LifecycleHookStop",
-=======
 		"LifecycleHookExecuting",
 		"LifecycleHookExecuted",
-		"Running",
+		"Started",
 		"LifecycleHookExecuting",
 		"LifecycleHookExecuted",
->>>>>>> fb391bbc
 	}, spy.EventTypes())
 }
 
