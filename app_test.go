// Copyright (c) 2020-2021 Uber Technologies, Inc.
//
// Permission is hereby granted, free of charge, to any person obtaining a copy
// of this software and associated documentation files (the "Software"), to deal
// in the Software without restriction, including without limitation the rights
// to use, copy, modify, merge, publish, distribute, sublicense, and/or sell
// copies of the Software, and to permit persons to whom the Software is
// furnished to do so, subject to the following conditions:
//
// The above copyright notice and this permission notice shall be included in
// all copies or substantial portions of the Software.
//
// THE SOFTWARE IS PROVIDED "AS IS", WITHOUT WARRANTY OF ANY KIND, EXPRESS OR
// IMPLIED, INCLUDING BUT NOT LIMITED TO THE WARRANTIES OF MERCHANTABILITY,
// FITNESS FOR A PARTICULAR PURPOSE AND NONINFRINGEMENT. IN NO EVENT SHALL THE
// AUTHORS OR COPYRIGHT HOLDERS BE LIABLE FOR ANY CLAIM, DAMAGES OR OTHER
// LIABILITY, WHETHER IN AN ACTION OF CONTRACT, TORT OR OTHERWISE, ARISING FROM,
// OUT OF OR IN CONNECTION WITH THE SOFTWARE OR THE USE OR OTHER DEALINGS IN
// THE SOFTWARE.

package fx_test

import (
	"bytes"
	"context"
	"errors"
	"fmt"
	"io"
	"reflect"
	"testing"
	"time"

	"github.com/stretchr/testify/assert"
	"github.com/stretchr/testify/require"
	. "go.uber.org/fx"
	"go.uber.org/fx/fxevent"
	"go.uber.org/fx/fxtest"
	"go.uber.org/fx/internal/fxlog"
	"go.uber.org/multierr"
	"go.uber.org/zap"
)

func NewForTest(tb testing.TB, opts ...Option) *App {
	testOpts := []Option{WithLogger(func() fxevent.Logger { return fxtest.NewTestLogger(tb) })}
	opts = append(testOpts, opts...)

	return New(opts...)
}

func TestNewApp(t *testing.T) {
	t.Run("ProvidesLifecycleAndShutdowner", func(t *testing.T) {
		var (
			l Lifecycle
			s Shutdowner
		)
		fxtest.New(
			t,
			Populate(&l, &s),
		)
		assert.NotNil(t, l)
		assert.NotNil(t, s)
	})

	t.Run("OptionsHappensBeforeProvides", func(t *testing.T) {
		// Should be grouping all provides and pushing them into the container
		// after applying other options. This prevents the app configuration
		// (e.g., logging) from changing halfway through our provides.

		spy := new(fxlog.Spy)
		app := fxtest.New(t, Provide(func() struct{} { return struct{}{} }),
			WithLogger(func() fxevent.Logger { return spy }))
		defer app.RequireStart().RequireStop()
		require.Equal(t,
			[]string{"Provide", "CustomLogger", "Provide", "Provide", "Provide", "Running"},
			spy.EventTypes())

		assert.Contains(t, spy.Events()[0].(*fxevent.Provide).OutputTypeNames, "struct {}")
	})

	t.Run("CircularGraphReturnsError", func(t *testing.T) {
		type A struct{}
		type B struct{}
		app := NewForTest(t,
			Provide(func(A) B { return B{} }),
			Provide(func(B) A { return A{} }),
			Invoke(func(B) {}),
		)
		err := app.Err()
		require.Error(t, err, "fx.New should return an error")

		errMsg := err.Error()
		assert.Contains(t, errMsg, "cycle detected in dependency graph")
		assert.Contains(t, errMsg, "depends on fx_test.A")
		assert.Contains(t, errMsg, "depends on fx_test.B")
	})

	t.Run("ProvidesDotGraph", func(t *testing.T) {
		type A struct{}
		type B struct{}
		type C struct{}
		var g DotGraph
		app := fxtest.New(t,
			Provide(func() A { return A{} }),
			Provide(func(A) B { return B{} }),
			Provide(func(A, B) C { return C{} }),
			Populate(&g),
		)
		defer app.RequireStart().RequireStop()
		require.NoError(t, app.Err())
		assert.Contains(t, g, `"fx.DotGraph" [label=<fx.DotGraph>];`)
	})

	t.Run("ProvidesWithAnnotate", func(t *testing.T) {
		type A struct{}

		type B struct {
			In

			Foo  A   `name:"foo"`
			Bar  A   `name:"bar"`
			Foos []A `group:"foo"`
		}

		app := fxtest.New(t,
			Provide(
				Annotated{
					Target: func() A { return A{} },
					Name:   "foo",
				},
				Annotated{
					Target: func() A { return A{} },
					Name:   "bar",
				},
				Annotated{
					Target: func() A { return A{} },
					Group:  "foo",
				},
			),
			Invoke(
				func(b B) {
					assert.NotNil(t, b.Foo)
					assert.NotNil(t, b.Bar)
					assert.Len(t, b.Foos, 1)
				},
			),
		)

		defer app.RequireStart().RequireStop()
		require.NoError(t, app.Err())
	})

	t.Run("ProvidesWithAnnotateFlattened", func(t *testing.T) {
		app := fxtest.New(t,
			Provide(Annotated{
				Target: func() []int { return []int{1} },
				Group:  "foo,flatten",
			}),
			Invoke(
				func(b struct {
					In
					Foos []int `group:"foo"`
				}) {
					assert.Len(t, b.Foos, 1)
				},
			),
		)

		defer app.RequireStart().RequireStop()
		require.NoError(t, app.Err())
	})

	t.Run("ProvidesWithEmptyAnnotate", func(t *testing.T) {
		type A struct{}

		type B struct {
			In

			Foo A
		}

		app := fxtest.New(t,
			Provide(
				Annotated{
					Target: func() A { return A{} },
				},
			),
			Invoke(
				func(b B) {
					assert.NotNil(t, b.Foo)
				},
			),
		)

		defer app.RequireStart().RequireStop()
		require.NoError(t, app.Err())
	})

	t.Run("CannotNameAndGroup", func(t *testing.T) {
		type A struct{}

		app := NewForTest(t,
			Provide(
				Annotated{
					Target: func() A { return A{} },
					Name:   "foo",
					Group:  "bar",
				},
			),
		)

		err := app.Err()
		require.Error(t, err)

		// fx.Annotated may specify only one of Name or Group: received fx.Annotated{Name: "foo", Group: "bar", Target: go.uber.org/fx_test.TestAnnotatedWithGroupAndName.func1()} from:
		// go.uber.org/fx_test.TestAnnotatedWithGroupAndName
		//         /.../fx/annotated_test.go:164
		// testing.tRunner
		//         /.../go/1.13.3/libexec/src/testing/testing.go:909
		assert.Contains(t, err.Error(), "fx.Annotated may specify only one of Name or Group:")
		assert.Contains(t, err.Error(), `received fx.Annotated{Name: "foo", Group: "bar", Target: go.uber.org/fx_test.TestNewApp`)
		assert.Contains(t, err.Error(), "go.uber.org/fx_test.TestNewApp")
		assert.Contains(t, err.Error(), "fx/app_test.go")
	})

	t.Run("ErrorProvidingAnnotated", func(t *testing.T) {
		app := NewForTest(t, Provide(Annotated{
			Target: 42, // not a constructor
			Name:   "foo",
		}))

		err := app.Err()
		require.Error(t, err)

		// Example:
		// fx.Provide(fx.Annotated{...}) from:
		//     go.uber.org/fx_test.TestNewApp.func8
		//         /.../fx/app_test.go:206
		//     testing.tRunner
		//         /.../go/1.13.3/libexec/src/testing/testing.go:909
		//     Failed: must provide constructor function, got 42 (type int)
		assert.Contains(t, err.Error(), `fx.Provide(fx.Annotated{Name: "foo", Target: 42}) from:`)
		assert.Contains(t, err.Error(), "go.uber.org/fx_test.TestNewApp")
		assert.Contains(t, err.Error(), "fx/app_test.go")
		assert.Contains(t, err.Error(), "Failed: must provide constructor function")
	})

	t.Run("ErrorProviding", func(t *testing.T) {
		err := NewForTest(t, Provide(42)).Err()
		require.Error(t, err)

		// Example:
		// fx.Provide(..) from:
		//     go.uber.org/fx_test.TestNewApp.func8
		//         /.../fx/app_test.go:206
		//     testing.tRunner
		//         /.../go/1.13.3/libexec/src/testing/testing.go:909
		//     Failed: must provide constructor function, got 42 (type int)
		assert.Contains(t, err.Error(), "fx.Provide(42) from:")
		assert.Contains(t, err.Error(), "go.uber.org/fx_test.TestNewApp")
		assert.Contains(t, err.Error(), "fx/app_test.go")
		assert.Contains(t, err.Error(), "Failed: must provide constructor function")
	})
}

type eventLogger struct {
	l *zap.Logger
}

func (l *eventLogger) LogEvent(event fxevent.Event) {
	l.l.Info("emitted event", zap.String("event", reflect.TypeOf(event).String()))
}

func setupFxLogger(l *zap.Logger) fxevent.Logger {
	return &eventLogger{l: l}
}

func TestSetupLogger(t *testing.T) {
	t.Parallel()
	t.Run("initializing custom logger", func(t *testing.T) {
		t.Parallel()
		app := fxtest.New(t,
			Provide(zap.NewExample),
			WithLogger(setupFxLogger),
		)
		defer app.RequireStart().RequireStop()
		require.NoError(t, app.Err())
		require.NoError(t, app.Start(context.Background()))
	})

	t.Run("initializing zap production logger", func(t *testing.T) {
		t.Parallel()
		app := fxtest.New(t,
			Provide(zap.NewProduction),
			WithLogger(setupFxLogger),
		)
		defer app.RequireStart().RequireStop()
		require.NoError(t, app.Err())
		require.NoError(t, app.Start(context.Background()))
	})

	t.Run("initializing zap development logger", func(t *testing.T) {
		t.Parallel()
		app := fxtest.New(t,
			Provide(zap.NewDevelopment),
			WithLogger(setupFxLogger),
		)
		defer app.RequireStart().RequireStop()
		require.NoError(t, app.Err())
		require.NoError(t, app.Start(context.Background()))
	})

	t.Run("no custom logger", func(t *testing.T) {
		t.Parallel()
		app := fxtest.New(t)
		defer app.RequireStart().RequireStop()
		require.NoError(t, app.Err())
		require.NoError(t, app.Start(context.Background()))
	})

	t.Run("error in WithLogger provider", func(t *testing.T) {
		t.Parallel()
		app := New(
			WithLogger(&bytes.Buffer{}),
		)
		err := app.Err()
		require.Error(t, err)
		assert.Contains(t,
			err.Error(),
			"could not construct custom logger via fx.WithLogger: must provide constructor function, got  (type *bytes.Buffer)",
		)
	})
}

type errHandlerFunc func(error)

func (f errHandlerFunc) HandleError(err error) { f(err) }

func TestInvokes(t *testing.T) {
	t.Run("ErrorsAreNotOverriden", func(t *testing.T) {
		type A struct{}
		type B struct{}

		app := NewForTest(t,
			Provide(func() B { return B{} }), // B inserted into the graph
			Invoke(func(A) {}),               // failed A invoke
			Invoke(func(B) {}),               // successful B invoke
		)
		err := app.Err()
		require.Error(t, err)
		assert.Contains(t, err.Error(), "missing type: fx_test.A")
	})

	t.Run("ErrorHooksAreCalled", func(t *testing.T) {
		type A struct{}

		count := 0
		h := errHandlerFunc(func(err error) {
			count++
		})
		NewForTest(t,
			Invoke(func(A) {}),
			ErrorHook(h),
		)
		assert.Equal(t, 1, count)
	})
}

func TestError(t *testing.T) {
	t.Run("NilErrorOption", func(t *testing.T) {
		var invoked bool

		app := NewForTest(t,
			Error(nil),
			Invoke(func() { invoked = true }),
		)
		err := app.Err()
		require.NoError(t, err)
		assert.True(t, invoked)
	})

	t.Run("SingleErrorOption", func(t *testing.T) {
		app := NewForTest(t,
			Error(errors.New("module failure")),
			Invoke(func() { t.Errorf("Invoke should not be called") }),
		)
		err := app.Err()
		assert.EqualError(t, err, "module failure")
	})

	t.Run("MultipleErrorOption", func(t *testing.T) {
		type A struct{}

		app := NewForTest(t,
			Provide(func() A {
				t.Errorf("Provide should not be called")
				return A{}
			},
			),
			Invoke(func(A) { t.Errorf("Invoke should not be called") }),
			Error(
				errors.New("module A failure"),
				errors.New("module B failure"),
			),
		)
		err := app.Err()
		require.Error(t, err)
		assert.Contains(t, err.Error(), "module A failure")
		assert.Contains(t, err.Error(), "module B failure")
		assert.NotContains(t, err.Error(), "not in the container")
	})

	t.Run("ProvideAndInvokeErrorsAreIgnored", func(t *testing.T) {
		type A struct{}
		type B struct{}

		app := NewForTest(t,
			Provide(func(b B) A {
				t.Errorf("B is missing from the container; Provide should not be called")
				return A{}
			},
			),
			Error(errors.New("module failure")),
			Invoke(func(A) { t.Errorf("A was not provided; Invoke should not be called") }),
		)
		err := app.Err()
		assert.EqualError(t, err, "module failure")
	})
}

func TestOptions(t *testing.T) {
	t.Run("OptionsComposition", func(t *testing.T) {
		var n int
		construct := func() struct{} {
			n++
			return struct{}{}
		}
		use := func(struct{}) {
			n++
		}
		app := fxtest.New(t, Options(Provide(construct), Invoke(use)))
		defer app.RequireStart().RequireStop()
		assert.Equal(t, 2, n)
	})

	t.Run("ProvidesCalledInGraphOrder", func(t *testing.T) {
		type type1 struct{}
		type type2 struct{}
		type type3 struct{}

		initOrder := 0
		new1 := func() type1 {
			initOrder++
			assert.Equal(t, 1, initOrder)
			return type1{}
		}
		new2 := func(type1) type2 {
			initOrder++
			assert.Equal(t, 2, initOrder)
			return type2{}
		}
		new3 := func(type1, type2) type3 {
			initOrder++
			assert.Equal(t, 3, initOrder)
			return type3{}
		}
		biz := func(s1 type1, s2 type2, s3 type3) {
			initOrder++
			assert.Equal(t, 4, initOrder)
		}
		app := fxtest.New(t,
			Provide(new1, new2, new3),
			Invoke(biz),
		)
		defer app.RequireStart().RequireStop()
		assert.Equal(t, 4, initOrder)
	})

	t.Run("ProvidesCalledLazily", func(t *testing.T) {
		count := 0
		newBuffer := func() *bytes.Buffer {
			t.Error("this module should not init: no provided type relies on it")
			return nil
		}
		newEmpty := func() struct{} {
			count++
			return struct{}{}
		}
		app := fxtest.New(t,
			Provide(newBuffer, newEmpty),
			Invoke(func(struct{}) { count++ }),
		)
		defer app.RequireStart().RequireStop()
		assert.Equal(t, 2, count)
	})

	t.Run("Error", func(t *testing.T) {
		spy := new(fxlog.Spy)
		New(
			Provide(&bytes.Buffer{}), // error, not a constructor
			WithLogger(func() fxevent.Logger { return spy }),
		)
<<<<<<< HEAD
		require.Equal(t, []string{"Provide", "ProvideError", "CustomLogger"}, spy.EventTypes())
		assert.Contains(t, spy.Events()[1].(*fxevent.ProvideError).Err.Error(), "must provide constructor function")
=======
		require.Equal(t, []string{"ProvideError"}, spy.EventTypes())
		assert.Contains(t, spy.Events()[0].(*fxevent.ProvideError).Err.Error(), "must provide constructor function")
>>>>>>> 7223c24e
	})
}

func TestTimeoutOptions(t *testing.T) {
	const timeout = time.Minute
	// Further assertions can't succeed unless the test timeout is greater than the default.
	require.True(t, timeout > DefaultTimeout, "test assertions require timeout greater than default")

	var started, stopped bool
	assertCustomContext := func(ctx context.Context, phase string) {
		deadline, ok := ctx.Deadline()
		if assert.True(t, ok, "no %s deadline", phase) {
			remaining := time.Until(deadline)
			assert.True(t, remaining > DefaultTimeout, "didn't respect customized %s timeout", phase)
		}
	}
	verify := func(lc Lifecycle) {
		lc.Append(Hook{
			OnStart: func(ctx context.Context) error {
				assertCustomContext(ctx, "start")
				started = true
				return nil
			},
			OnStop: func(ctx context.Context) error {
				assertCustomContext(ctx, "stop")
				stopped = true
				return nil
			},
		})
	}
	app := fxtest.New(
		t,
		Invoke(verify),
		StartTimeout(timeout),
		StopTimeout(timeout),
	)

	app.RequireStart().RequireStop()
	assert.True(t, started, "app wasn't started")
	assert.True(t, stopped, "app wasn't stopped")
}

func TestAppStart(t *testing.T) {
	t.Run("Timeout", func(t *testing.T) {
		type A struct{}
		blocker := func(lc Lifecycle) *A {
			lc.Append(
				Hook{
					OnStart: func(context.Context) error {
						select {}
					},
				},
			)
			return &A{}
		}
		app := fxtest.New(
			t,
			Provide(blocker),
			Invoke(func(*A) {}),
		)

		ctx, cancel := context.WithTimeout(context.Background(), time.Millisecond)
		defer cancel()

		err := app.Start(ctx)
		require.Error(t, err)
		assert.Contains(t, err.Error(), "context deadline exceeded")
	})

	t.Run("Rollback", func(t *testing.T) {
		failStart := func(lc Lifecycle) struct{} {
			lc.Append(Hook{OnStart: func(context.Context) error {
				return errors.New("OnStart fail")
			}})
			return struct{}{}
		}
		app := fxtest.New(t,
			Provide(failStart),
			Invoke(func(struct{}) {}),
		)
		err := app.Start(context.Background())
		require.Error(t, err)
		assert.Contains(t, err.Error(), "OnStart fail")
	})

	t.Run("StartAndStopErrors", func(t *testing.T) {
		errStop1 := errors.New("OnStop fail 1")
		errStart2 := errors.New("OnStart fail 2")
		fail := func(lc Lifecycle) struct{} {
			lc.Append(Hook{
				OnStart: func(context.Context) error { return nil },
				OnStop:  func(context.Context) error { return errStop1 },
			})
			lc.Append(Hook{
				OnStart: func(context.Context) error { return errStart2 },
				OnStop:  func(context.Context) error { assert.Fail(t, "should be never called"); return nil },
			})
			return struct{}{}
		}
		app := NewForTest(t,
			Provide(fail),
			Invoke(func(struct{}) {}),
		)
		err := app.Start(context.Background())
		require.Error(t, err)
		assert.Equal(t, []error{errStart2, errStop1}, multierr.Errors(err))
	})

	t.Run("InvokeNonFunction", func(t *testing.T) {
		spy := new(fxlog.Spy)

		app := New(WithLogger(func() fxevent.Logger { return spy }), Invoke(struct{}{}))
		err := app.Err()
		require.Error(t, err, "expected start failure")
		assert.Contains(t, err.Error(), "can't invoke non-function")

		// Example
		// fx.Invoke({}) called from:
		// go.uber.org/fx_test.TestAppStart.func4
		//         /.../fx/app_test.go:525
		// testing.tRunner
		//         /.../go/1.13.3/libexec/src/testing/testing.go:909
		// Failed: can't invoke non-function {} (type struct {})
		require.Equal(t,
			[]string{"CustomLogger", "Provide", "Provide", "Provide", "Invoke", "InvokeError"},
			spy.EventTypes())
		failedEvent := spy.Events()[len(spy.EventTypes())-1].(*fxevent.InvokeError)
		assert.Contains(t, failedEvent.Err.Error(), "can't invoke non-function")
		assert.Contains(t, failedEvent.Stacktrace, "go.uber.org/fx_test.TestAppStart")
		assert.Contains(t, failedEvent.Stacktrace, "fx/app_test.go")
	})

	t.Run("ProvidingAProvideShouldFail", func(t *testing.T) {
		type type1 struct{}
		type type2 struct{}
		type type3 struct{}

		app := NewForTest(t,
			Provide(
				func() type1 { return type1{} },
				Provide(
					func() type2 { return type2{} },
					func() type3 { return type3{} },
				),
			),
		)

		err := app.Err()
		require.Error(t, err, "expected start failure")

		// Example:
		// fx.Option should be passed to fx.New directly, not to fx.Provide: fx.Provide received fx.Provide(go.uber.org/fx_test.TestAppStart.func5.2(), go.uber.org/fx_test.TestAppStart.func5.3()) from:
		// go.uber.org/fx_test.TestAppStart.func5
		//         /.../fx/app_test.go:550
		// testing.tRunner
		//         /.../go/1.13.3/libexec/src/testing/testing.go:909
		assert.Contains(t, err.Error(), "fx.Option should be passed to fx.New directly, not to fx.Provide")
		assert.Contains(t, err.Error(), "fx.Provide received fx.Provide(go.uber.org/fx_test.TestAppStart")
		assert.Contains(t, err.Error(), "go.uber.org/fx_test.TestAppStart")
		assert.Contains(t, err.Error(), "fx/app_test.go")
	})

	t.Run("InvokingAnInvokeShouldFail", func(t *testing.T) {
		type type1 struct{}

		app := NewForTest(t,
			Provide(func() type1 { return type1{} }),
			Invoke(Invoke(func(type1) {
			})),
		)
		newErr := app.Err()
		require.Error(t, newErr)

		err := app.Start(context.Background())
		require.Error(t, err, "expected start failure")
		assert.Equal(t, err, newErr, "start should return the same error fx.New encountered")

		// Example
		// fx.Option should be passed to fx.New directly, not to fx.Invoke: fx.Invoke received fx.Invoke(go.uber.org/fx_test.TestAppStart.func6.2()) from:
		// go.uber.org/fx_test.TestAppStart.func6
		//         /.../fx/app_test.go:579
		// testing.tRunner
		//         /.../go/1.13.3/libexec/src/testing/testing.go:909
		assert.Contains(t, err.Error(), "fx.Option should be passed to fx.New directly, not to fx.Invoke")
		assert.Contains(t, err.Error(), "fx.Invoke received fx.Invoke(go.uber.org/fx_test.TestAppStart")
		assert.Contains(t, err.Error(), "go.uber.org/fx_test.TestAppStart")
		assert.Contains(t, err.Error(), "/fx/app_test.go")
	})

	t.Run("ProvidingOptionsShouldFail", func(t *testing.T) {
		type type1 struct{}
		type type2 struct{}
		type type3 struct{}

		module := Options(
			Provide(
				func() type1 { return type1{} },
				func() type2 { return type2{} },
			),
			Invoke(func(type1) {
				require.FailNow(t, "module Invoke must not be called")
			}),
		)

		app := NewForTest(t,
			Provide(
				func() type3 { return type3{} },
				module,
			),
		)
		err := app.Err()
		require.Error(t, err, "expected start failure")

		// Example:
		// fx.Annotated should be passed to fx.Provide directly, it should not be returned by the constructor: fx.Provide received go.uber.org/fx_test.TestAnnotatedWrongUsage.func2.1() from:
		// go.uber.org/fx_test.TestAnnotatedWrongUsage.func2
		//         /.../fx/annotated_test.go:76
		// testing.tRunner
		//         /.../go/1.13.3/libexec/src/testing/testing.go:909
		assert.Contains(t, err.Error(), "fx.Option should be passed to fx.New directly, not to fx.Provide")
		assert.Contains(t, err.Error(), "fx.Provide received fx.Options(fx.Provide(go.uber.org/fx_test.TestAppStart")
		assert.Contains(t, err.Error(), "go.uber.org/fx_test.TestAppStart")
		assert.Contains(t, err.Error(), "fx/app_test.go")
	})
}

func TestAppStop(t *testing.T) {
	t.Run("Timeout", func(t *testing.T) {
		block := func(context.Context) error { select {} }
		app := fxtest.New(t, Invoke(func(l Lifecycle) {
			l.Append(Hook{OnStop: block})
		}))
		app.RequireStart()

		ctx, cancel := context.WithTimeout(context.Background(), time.Millisecond)
		defer cancel()

		err := app.Stop(ctx)
		require.Error(t, err)
		assert.Contains(t, err.Error(), "context deadline exceeded")
	})

	t.Run("StopError", func(t *testing.T) {
		failStop := func(lc Lifecycle) struct{} {
			lc.Append(Hook{OnStop: func(context.Context) error {
				return errors.New("OnStop fail")
			}})
			return struct{}{}
		}
		app := fxtest.New(t,
			Provide(failStop),
			Invoke(func(struct{}) {}),
		)
		app.RequireStart()
		err := app.Stop(context.Background())
		require.Error(t, err)
		assert.Contains(t, err.Error(), "OnStop fail")
	})
}

func TestValidateApp(t *testing.T) {
	t.Run("do not run provides on graph validation", func(t *testing.T) {
		type type1 struct{}
		err := ValidateApp(
			Provide(func() *type1 {
				t.Error("provide must not be called")
				return nil
			}),
			Invoke(func(*type1) {}),
		)
		require.NoError(t, err)
	})
	t.Run("do not run provides nor invokes on graph validation", func(t *testing.T) {
		type type1 struct{}
		err := ValidateApp(
			Provide(func() *type1 {
				t.Error("provide must not be called")
				return nil
			}),
			Invoke(func(*type1) {
				t.Error("invoke must not be called")
			}),
		)
		require.NoError(t, err)
	})
	t.Run("provide depends on something not available", func(t *testing.T) {
		type type1 struct{}
		err := ValidateApp(
			Provide(func(type1) int { return 0 }),
			Invoke(func(int) error { return nil }),
		)
		require.Error(t, err, "fx.ValidateApp should error on argument not available")
		errMsg := err.Error()
		assert.Contains(t, errMsg, "could not build arguments for function")
		assert.Contains(t, errMsg, "failed to build int: missing dependencies for function")
		assert.Contains(t, errMsg, "missing type: fx_test.type1")
	})
	t.Run("provide introduces a cycle", func(t *testing.T) {
		type A struct{}
		type B struct{}
		err := ValidateApp(
			Provide(func(A) B { return B{} }),
			Provide(func(B) A { return A{} }),
			Invoke(func(B) {}),
		)
		require.Error(t, err, "fx.ValidateApp should error on cycle")
		errMsg := err.Error()
		assert.Contains(t, errMsg, "cycle detected in dependency graph")
	})
	t.Run("invoke a type that's not available", func(t *testing.T) {
		type A struct{}
		err := ValidateApp(
			Invoke(func(A) {}),
		)
		require.Error(t, err, "fx.ValidateApp should return an error on missing invoke dep")
		errMsg := err.Error()
		assert.Contains(t, errMsg, "missing dependencies for function")
		assert.Contains(t, errMsg, "missing type: fx_test.A")
	})
	t.Run("no error", func(t *testing.T) {
		type A struct{}
		err := ValidateApp(
			Provide(func() A {
				return A{}
			}),
			Invoke(func(A) {}),
		)
		require.NoError(t, err, "fx.ValidateApp should not return an error")
	})
}

func TestDone(t *testing.T) {
	done := fxtest.New(t).Done()
	require.NotNil(t, done, "Got a nil channel.")
	select {
	case sig := <-done:
		t.Fatalf("Got unexpected signal %v from application's Done channel.", sig)
	default:
	}
}

func TestReplaceLogger(t *testing.T) {
	spy := new(fxlog.Spy)
	app := fxtest.New(t, WithLogger(func() fxevent.Logger { return spy }))
	app.RequireStart().RequireStop()
	assert.Equal(t, []string{"CustomLogger", "Provide", "Provide", "Provide", "Running"}, spy.EventTypes())
}

func TestNopLogger(t *testing.T) {
	app := fxtest.New(t, NopLogger)
	app.RequireStart().RequireStop()
}

type testErrorWithGraph struct {
	graph string
}

func (we testErrorWithGraph) Graph() DotGraph {
	return DotGraph(we.graph)
}

func (we testErrorWithGraph) Error() string {
	return "great sadness"
}

func TestVisualizeError(t *testing.T) {
	t.Run("NotWrappedError", func(t *testing.T) {
		_, err := VisualizeError(errors.New("great sadness"))
		require.Error(t, err)
	})

	t.Run("WrappedErrorWithEmptyGraph", func(t *testing.T) {
		graph, err := VisualizeError(testErrorWithGraph{graph: ""})
		assert.Empty(t, graph)
		require.Error(t, err)
	})

	t.Run("WrappedError", func(t *testing.T) {
		graph, err := VisualizeError(testErrorWithGraph{graph: "graph"})
		assert.Equal(t, "graph", graph)
		require.NoError(t, err)
	})
}

func TestErrorHook(t *testing.T) {
	t.Run("UnvisualizableError", func(t *testing.T) {
		type A struct{}

		var graphErr error
		h := errHandlerFunc(func(err error) {
			_, graphErr = VisualizeError(err)
		})
		NewForTest(t,
			Provide(func() A { return A{} }),
			Invoke(func(A) error { return errors.New("great sadness") }),
			ErrorHook(h),
		)
		assert.Equal(t, errors.New("unable to visualize error"), graphErr)
	})

	t.Run("GraphWithError", func(t *testing.T) {
		type A struct{}
		type B struct{}

		var errStr, graphStr string
		h := errHandlerFunc(func(err error) {
			errStr = err.Error()
			graphStr, _ = VisualizeError(err)
		})
		NewForTest(t,
			Provide(func() (B, error) { return B{}, fmt.Errorf("great sadness") }),
			Provide(func(B) A { return A{} }),
			Invoke(func(A) {}),
			ErrorHook(&h),
		)
		assert.Contains(t, errStr, "great sadness")
		assert.Contains(t, graphStr, `"fx_test.B" [color=red];`)
		assert.Contains(t, graphStr, `"fx_test.A" [color=orange];`)
	})
}

func TestOptionString(t *testing.T) {
	tests := []struct {
		desc string
		give Option
		want string
	}{
		{
			desc: "Provide",
			give: Provide(bytes.NewReader),
			want: "fx.Provide(bytes.NewReader())",
		},
		{
			desc: "Invoke",
			give: Invoke(func(c io.Closer) error {
				return c.Close()
			}),
			want: "fx.Invoke(go.uber.org/fx_test.TestOptionString.func1())",
		},
		{
			desc: "Error/single",
			give: Error(errors.New("great sadness")),
			want: "fx.Error(great sadness)",
		},
		{
			desc: "Error/multiple",
			give: Error(errors.New("foo"), errors.New("bar")),
			want: "fx.Error(foo; bar)",
		},
		{
			desc: "Options/single",
			give: Options(Provide(bytes.NewBuffer)),
			// NOTE: We don't prune away fx.Options for the empty
			// case because we want to attach additional
			// information to the fx.Options object in the future.
			want: "fx.Options(fx.Provide(bytes.NewBuffer()))",
		},
		{
			desc: "Options/multiple",
			give: Options(
				Provide(bytes.NewBufferString),
				Invoke(func(buf *bytes.Buffer) {
					buf.WriteString("hello")
				}),
			),
			want: "fx.Options(" +
				"fx.Provide(bytes.NewBufferString()), " +
				"fx.Invoke(go.uber.org/fx_test.TestOptionString.func2())" +
				")",
		},
		{
			desc: "StartTimeout",
			give: StartTimeout(time.Second),
			want: "fx.StartTimeout(1s)",
		},
		{
			desc: "StopTimeout",
			give: StopTimeout(5 * time.Second),
			want: "fx.StopTimeout(5s)",
		},
		{
			desc: "Logger",
			give: WithLogger(func() fxevent.Logger { return testLogger{t} }),
			want: "fx.WithLogger(go.uber.org/fx_test.TestOptionString.func3())",
		},
		{
			desc: "NopLogger",
			give: NopLogger,
			want: "fx.WithLogger(go.uber.org/fx.glob..func1())",
		},
		{
			desc: "ErrorHook",
			give: ErrorHook(testErrorHandler{t}),
			want: "fx.ErrorHook(TestOptionString)",
		},
		{
			desc: "Supply/simple",
			give: Supply(bytes.NewReader(nil), bytes.NewBuffer(nil)),
			want: "fx.Supply(*bytes.Reader, *bytes.Buffer)",
		},
		{
			desc: "Supply/Annotated",
			give: Supply(Annotated{Target: bytes.NewReader(nil)}),
			want: "fx.Supply(*bytes.Reader)",
		},
	}

	for _, tt := range tests {
		t.Run(tt.desc, func(t *testing.T) {
			stringer, ok := tt.give.(fmt.Stringer)
			require.True(t, ok, "option must implement stringer")
			assert.Equal(t, tt.want, stringer.String())
		})
	}
}

type testLogger struct{ t *testing.T }

func (l testLogger) Printf(s string, args ...interface{}) {
	l.t.Logf(s, args...)
}

func (l testLogger) LogEvent(event fxevent.Event) {
	l.t.Logf("emitted event %#v", event)
}

func (l testLogger) String() string {
	return l.t.Name()
}

type testErrorHandler struct{ t *testing.T }

func (h testErrorHandler) HandleError(err error) {
	h.t.Error(err)
}

func (h testErrorHandler) String() string {
	return h.t.Name()
}<|MERGE_RESOLUTION|>--- conflicted
+++ resolved
@@ -499,13 +499,8 @@
 			Provide(&bytes.Buffer{}), // error, not a constructor
 			WithLogger(func() fxevent.Logger { return spy }),
 		)
-<<<<<<< HEAD
-		require.Equal(t, []string{"Provide", "ProvideError", "CustomLogger"}, spy.EventTypes())
-		assert.Contains(t, spy.Events()[1].(*fxevent.ProvideError).Err.Error(), "must provide constructor function")
-=======
-		require.Equal(t, []string{"ProvideError"}, spy.EventTypes())
+		require.Equal(t, []string{"ProvideError", "CustomLogger"}, spy.EventTypes())
 		assert.Contains(t, spy.Events()[0].(*fxevent.ProvideError).Err.Error(), "must provide constructor function")
->>>>>>> 7223c24e
 	})
 }
 
