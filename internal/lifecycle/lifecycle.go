// Copyright (c) 2019 Uber Technologies, Inc.
//
// Permission is hereby granted, free of charge, to any person obtaining a copy
// of this software and associated documentation files (the "Software"), to deal
// in the Software without restriction, including without limitation the rights
// to use, copy, modify, merge, publish, distribute, sublicense, and/or sell
// copies of the Software, and to permit persons to whom the Software is
// furnished to do so, subject to the following conditions:
//
// The above copyright notice and this permission notice shall be included in
// all copies or substantial portions of the Software.
//
// THE SOFTWARE IS PROVIDED "AS IS", WITHOUT WARRANTY OF ANY KIND, EXPRESS OR
// IMPLIED, INCLUDING BUT NOT LIMITED TO THE WARRANTIES OF MERCHANTABILITY,
// FITNESS FOR A PARTICULAR PURPOSE AND NONINFRINGEMENT. IN NO EVENT SHALL THE
// AUTHORS OR COPYRIGHT HOLDERS BE LIABLE FOR ANY CLAIM, DAMAGES OR OTHER
// LIABILITY, WHETHER IN AN ACTION OF CONTRACT, TORT OR OTHERWISE, ARISING FROM,
// OUT OF OR IN CONNECTION WITH THE SOFTWARE OR THE USE OR OTHER DEALINGS IN
// THE SOFTWARE.

package lifecycle

import (
	"context"
	"fmt"
	"io"
	"strings"
	"sync"
	"time"

	"go.uber.org/fx/fxevent"
	"go.uber.org/fx/internal/fxreflect"
	"go.uber.org/multierr"
)

// A Hook is a pair of start and stop callbacks, either of which can be nil,
// plus a string identifying the supplier of the hook.
type Hook struct {
	OnStart func(context.Context) error
	OnStop  func(context.Context) error

	callerFrame fxreflect.Frame
}

// Lifecycle coordinates application lifecycle hooks.
type Lifecycle struct {
	logger       fxevent.Logger
	hooks        []Hook
	numStarted   int
	startRecords HookRecords
	stopRecords  HookRecords
	runningHook  Hook
	mu           sync.Mutex
}

// New constructs a new Lifecycle.
func New(logger fxevent.Logger) *Lifecycle {
	return &Lifecycle{logger: logger}
}

// Append adds a Hook to the lifecycle.
func (l *Lifecycle) Append(hook Hook) {
	// Save the caller's stack frame to report file/line number.
	if f := fxreflect.CallerStack(2, 0); len(f) > 0 {
		hook.callerFrame = f[0]
	}
	l.hooks = append(l.hooks, hook)
}

const (
	_hookStart = "OnStart"
	_hookStop  = "OnStop"
)

// Start runs all OnStart hooks, returning immediately if it encounters an
// error.
func (l *Lifecycle) Start(ctx context.Context) error {
	l.startRecords = make(HookRecords, 0, len(l.hooks))
	for _, hook := range l.hooks {
<<<<<<< HEAD
		select {
		case <-ctx.Done():
			return ctx.Err()
		default:
			if hook.OnStart != nil {
				l.logger.LogEvent(&fxevent.LifecycleHookStart{CallerName: hook.callerFrame.Function})

				l.mu.Lock()
				l.runningHook = hook
				l.mu.Unlock()

				begin := time.Now()
				if err := hook.OnStart(ctx); err != nil {
					return err
				}
				l.mu.Lock()
				l.startRecords = append(l.startRecords, HookRecord{
					CallerFrame: hook.callerFrame,
					Func:        hook.OnStart,
					Runtime:     time.Since(begin),
				})
				l.mu.Unlock()
			}
			l.numStarted++
=======
		if hook.OnStart != nil {
			funcName := fxreflect.FuncName(hook.OnStart)
			l.logger.LogEvent(&fxevent.LifecycleHookExecuting{
				CallerName:   hook.callerFrame.Function,
				FunctionName: funcName,
				Method:       _hookStart,
			})

			l.mu.Lock()
			l.runningHook = hook
			l.mu.Unlock()

			begin := time.Now()
			if err := hook.OnStart(ctx); err != nil {
				l.logger.LogEvent(&fxevent.LifecycleHookExecuted{
					CallerName:   hook.callerFrame.Function,
					FunctionName: funcName,
					Method:       _hookStart,
					Runtime:      time.Since(begin),
					Err:          err,
				})
				return err
			}
			l.mu.Lock()
			runtime := time.Since(begin)
			l.startRecords = append(l.startRecords, HookRecord{
				CallerFrame: hook.callerFrame,
				Func:        hook.OnStart,
				Runtime:     runtime,
			})
			l.mu.Unlock()
			l.logger.LogEvent(&fxevent.LifecycleHookExecuted{
				CallerName:   hook.callerFrame.Function,
				FunctionName: funcName,
				Method:       _hookStart,
				Runtime:      runtime,
			})
>>>>>>> fb391bbc
		}
	}

	return nil
}

// Stop runs any OnStop hooks whose OnStart counterpart succeeded. OnStop
// hooks run in reverse order.
func (l *Lifecycle) Stop(ctx context.Context) error {
	var errs []error
	l.mu.Lock()
	l.stopRecords = make(HookRecords, 0, l.numStarted)
	l.mu.Unlock()

	// Run backward from last successful OnStart.
	for ; l.numStarted > 0; l.numStarted-- {
<<<<<<< HEAD
		select {
		case <-ctx.Done():
			return ctx.Err()
		default:
			hook := l.hooks[l.numStarted-1]
			if hook.OnStop == nil {
				continue
			}

			l.logger.LogEvent(&fxevent.LifecycleHookStop{CallerName: hook.callerFrame.Function})
=======
		hook := l.hooks[l.numStarted-1]
		if hook.OnStop == nil {
			continue
		}
		funcName := fxreflect.FuncName(hook.OnStop)

		l.logger.LogEvent(&fxevent.LifecycleHookExecuting{
			CallerName:   hook.callerFrame.Function,
			FunctionName: funcName,
			Method:       _hookStop,
		})
>>>>>>> fb391bbc

			l.mu.Lock()
			l.runningHook = hook
			l.mu.Unlock()

<<<<<<< HEAD
			begin := time.Now()
			if err := hook.OnStop(ctx); err != nil {
				// For best-effort cleanup, keep going after errors.
				errs = append(errs, err)
			}
			l.mu.Lock()
			l.stopRecords = append(l.stopRecords, HookRecord{
				CallerFrame: hook.callerFrame,
				Func:        hook.OnStop,
				Runtime:     time.Since(begin),
			})
			l.mu.Unlock()
		}
=======
		begin := time.Now()
		var err error
		if err = hook.OnStop(ctx); err != nil {
			// For best-effort cleanup, keep going after errors.
			l.logger.LogEvent(&fxevent.LifecycleHookExecuted{
				CallerName:   hook.callerFrame.Function,
				FunctionName: funcName,
				Method:       _hookStop,
				Err:          err,
			})
			errs = append(errs, err)
		}
		l.mu.Lock()
		runtime := time.Since(begin)
		l.stopRecords = append(l.stopRecords, HookRecord{
			CallerFrame: hook.callerFrame,
			Func:        hook.OnStop,
			Runtime:     runtime,
		})

		if err == nil {
			l.logger.LogEvent(&fxevent.LifecycleHookExecuted{
				CallerName:   hook.callerFrame.Function,
				FunctionName: funcName,
				Method:       _hookStop,
				Runtime:      runtime,
			})
		}

		l.mu.Unlock()
>>>>>>> fb391bbc
	}

	return multierr.Combine(errs...)
}

// StartHookRecords returns the info of OnStart hooks that successfully ran till the end,
// including their caller and runtime. Used to report timeout errors on Start.
func (l *Lifecycle) StartHookRecords() HookRecords {
	l.mu.Lock()
	defer l.mu.Unlock()
	r := make(HookRecords, len(l.startRecords))
	copy(r, l.startRecords)
	return r
}

// StopHookRecords returns the info of OnStop hooks that successfully ran till the end,
// including their caller and runtime. Used to report timeout errors on Stop.
func (l *Lifecycle) StopHookRecords() HookRecords {
	l.mu.Lock()
	defer l.mu.Unlock()
	r := make(HookRecords, len(l.stopRecords))
	copy(r, l.stopRecords)
	return r
}

// RunningHookCaller returns the name of the hook that was running when a Start/Stop
// hook timed out.
func (l *Lifecycle) RunningHookCaller() string {
	l.mu.Lock()
	defer l.mu.Unlock()
	return l.runningHook.callerFrame.Function
}

// HookRecord keeps track of each Hook's execution time, the caller that appended the Hook, and function that ran as the Hook.
type HookRecord struct {
	CallerFrame fxreflect.Frame             // stack frame of the caller
	Func        func(context.Context) error // function that ran as sanitized name
	Runtime     time.Duration               // how long the hook ran
}

// HookRecords is a Stringer wrapper of HookRecord slice.
type HookRecords []HookRecord

func (rs HookRecords) Len() int {
	return len(rs)
}

func (rs HookRecords) Less(i, j int) bool {
	// Sort by runtime, greater ones at top.
	return rs[i].Runtime > rs[j].Runtime
}

func (rs HookRecords) Swap(i, j int) {
	rs[i], rs[j] = rs[j], rs[i]
}

// Used for logging startup errors.
func (rs HookRecords) String() string {
	var b strings.Builder
	for _, r := range rs {
		fmt.Fprintf(&b, "%s took %v from %s",
			fxreflect.FuncName(r.Func), r.Runtime, r.CallerFrame)
	}
	return b.String()
}

// Format implements fmt.Formatter to handle "%+v".
func (rs HookRecords) Format(w fmt.State, c rune) {
	if !w.Flag('+') {
		// Without %+v, fall back to String().
		io.WriteString(w, rs.String())
		return
	}

	for _, r := range rs {
		fmt.Fprintf(w, "\n%s took %v from:\n\t%+v",
			fxreflect.FuncName(r.Func),
			r.Runtime,
			r.CallerFrame)
	}
	fmt.Fprintf(w, "\n")
}<|MERGE_RESOLUTION|>--- conflicted
+++ resolved
@@ -77,32 +77,6 @@
 func (l *Lifecycle) Start(ctx context.Context) error {
 	l.startRecords = make(HookRecords, 0, len(l.hooks))
 	for _, hook := range l.hooks {
-<<<<<<< HEAD
-		select {
-		case <-ctx.Done():
-			return ctx.Err()
-		default:
-			if hook.OnStart != nil {
-				l.logger.LogEvent(&fxevent.LifecycleHookStart{CallerName: hook.callerFrame.Function})
-
-				l.mu.Lock()
-				l.runningHook = hook
-				l.mu.Unlock()
-
-				begin := time.Now()
-				if err := hook.OnStart(ctx); err != nil {
-					return err
-				}
-				l.mu.Lock()
-				l.startRecords = append(l.startRecords, HookRecord{
-					CallerFrame: hook.callerFrame,
-					Func:        hook.OnStart,
-					Runtime:     time.Since(begin),
-				})
-				l.mu.Unlock()
-			}
-			l.numStarted++
-=======
 		if hook.OnStart != nil {
 			funcName := fxreflect.FuncName(hook.OnStart)
 			l.logger.LogEvent(&fxevent.LifecycleHookExecuting{
@@ -140,8 +114,8 @@
 				Method:       _hookStart,
 				Runtime:      runtime,
 			})
->>>>>>> fb391bbc
-		}
+		}
+		l.numStarted++
 	}
 
 	return nil
@@ -157,18 +131,6 @@
 
 	// Run backward from last successful OnStart.
 	for ; l.numStarted > 0; l.numStarted-- {
-<<<<<<< HEAD
-		select {
-		case <-ctx.Done():
-			return ctx.Err()
-		default:
-			hook := l.hooks[l.numStarted-1]
-			if hook.OnStop == nil {
-				continue
-			}
-
-			l.logger.LogEvent(&fxevent.LifecycleHookStop{CallerName: hook.callerFrame.Function})
-=======
 		hook := l.hooks[l.numStarted-1]
 		if hook.OnStop == nil {
 			continue
@@ -180,27 +142,11 @@
 			FunctionName: funcName,
 			Method:       _hookStop,
 		})
->>>>>>> fb391bbc
-
-			l.mu.Lock()
-			l.runningHook = hook
-			l.mu.Unlock()
-
-<<<<<<< HEAD
-			begin := time.Now()
-			if err := hook.OnStop(ctx); err != nil {
-				// For best-effort cleanup, keep going after errors.
-				errs = append(errs, err)
-			}
-			l.mu.Lock()
-			l.stopRecords = append(l.stopRecords, HookRecord{
-				CallerFrame: hook.callerFrame,
-				Func:        hook.OnStop,
-				Runtime:     time.Since(begin),
-			})
-			l.mu.Unlock()
-		}
-=======
+
+		l.mu.Lock()
+		l.runningHook = hook
+		l.mu.Unlock()
+
 		begin := time.Now()
 		var err error
 		if err = hook.OnStop(ctx); err != nil {
@@ -231,7 +177,6 @@
 		}
 
 		l.mu.Unlock()
->>>>>>> fb391bbc
 	}
 
 	return multierr.Combine(errs...)
